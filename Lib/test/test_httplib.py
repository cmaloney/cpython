--- conflicted
+++ resolved
@@ -687,7 +687,6 @@
         self.assertTrue(response.closed)
         self.assertTrue(conn.sock.file_closed)
 
-<<<<<<< HEAD
     def test_chunked_extension(self):
         extra = '3;foo=bar\r\n' + 'abc\r\n'
         expected = chunked_expected + b'abc'
@@ -920,8 +919,7 @@
         except:
             self.remainder = b"".join(data)
             raise
-=======
->>>>>>> babc6881
+
 
 class OfflineTest(TestCase):
     def test_all(self):
