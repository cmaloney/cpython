import asyncore
import email.mime.text
import email.utils
import socket
import smtpd
import smtplib
import io
import re
import sys
import time
import select
import errno

import unittest
from test import support, mock_socket

try:
    import threading
except ImportError:
    threading = None

HOST = support.HOST

if sys.platform == 'darwin':
    # select.poll returns a select.POLLHUP at the end of the tests
    # on darwin, so just ignore it
    def handle_expt(self):
        pass
    smtpd.SMTPChannel.handle_expt = handle_expt


def server(evt, buf, serv):
    serv.listen(5)
    evt.set()
    try:
        conn, addr = serv.accept()
    except socket.timeout:
        pass
    else:
        n = 500
        while buf and n > 0:
            r, w, e = select.select([], [conn], [])
            if w:
                sent = conn.send(buf)
                buf = buf[sent:]

            n -= 1

        conn.close()
    finally:
        serv.close()
        evt.set()

class GeneralTests(unittest.TestCase):

    def setUp(self):
        smtplib.socket = mock_socket
        self.port = 25

    def tearDown(self):
        smtplib.socket = socket

    # This method is no longer used but is retained for backward compatibility,
    # so test to make sure it still works.
    def testQuoteData(self):
        teststr  = "abc\n.jkl\rfoo\r\n..blue"
        expected = "abc\r\n..jkl\r\nfoo\r\n...blue"
        self.assertEqual(expected, smtplib.quotedata(teststr))

    def testBasic1(self):
        mock_socket.reply_with(b"220 Hola mundo")
        # connects
        smtp = smtplib.SMTP(HOST, self.port)
        smtp.close()

    def testSourceAddress(self):
        mock_socket.reply_with(b"220 Hola mundo")
        # connects
        smtp = smtplib.SMTP(HOST, self.port,
                source_address=('127.0.0.1',19876))
        self.assertEqual(smtp.source_address, ('127.0.0.1', 19876))
        smtp.close()

    def testBasic2(self):
        mock_socket.reply_with(b"220 Hola mundo")
        # connects, include port in host name
        smtp = smtplib.SMTP("%s:%s" % (HOST, self.port))
        smtp.close()

    def testLocalHostName(self):
        mock_socket.reply_with(b"220 Hola mundo")
        # check that supplied local_hostname is used
        smtp = smtplib.SMTP(HOST, self.port, local_hostname="testhost")
        self.assertEqual(smtp.local_hostname, "testhost")
        smtp.close()

    def testTimeoutDefault(self):
        mock_socket.reply_with(b"220 Hola mundo")
        self.assertTrue(mock_socket.getdefaulttimeout() is None)
        mock_socket.setdefaulttimeout(30)
        self.assertEqual(mock_socket.getdefaulttimeout(), 30)
        try:
            smtp = smtplib.SMTP(HOST, self.port)
        finally:
            mock_socket.setdefaulttimeout(None)
        self.assertEqual(smtp.sock.gettimeout(), 30)
        smtp.close()

    def testTimeoutNone(self):
        mock_socket.reply_with(b"220 Hola mundo")
        self.assertTrue(socket.getdefaulttimeout() is None)
        socket.setdefaulttimeout(30)
        try:
            smtp = smtplib.SMTP(HOST, self.port, timeout=None)
        finally:
            socket.setdefaulttimeout(None)
        self.assertTrue(smtp.sock.gettimeout() is None)
        smtp.close()

    def testTimeoutValue(self):
        mock_socket.reply_with(b"220 Hola mundo")
        smtp = smtplib.SMTP(HOST, self.port, timeout=30)
        self.assertEqual(smtp.sock.gettimeout(), 30)
        smtp.close()


# Test server thread using the specified SMTP server class
def debugging_server(serv, serv_evt, client_evt):
    serv_evt.set()

    try:
        if hasattr(select, 'poll'):
            poll_fun = asyncore.poll2
        else:
            poll_fun = asyncore.poll

        n = 1000
        while asyncore.socket_map and n > 0:
            poll_fun(0.01, asyncore.socket_map)

            # when the client conversation is finished, it will
            # set client_evt, and it's then ok to kill the server
            if client_evt.is_set():
                serv.close()
                break

            n -= 1

    except socket.timeout:
        pass
    finally:
        if not client_evt.is_set():
            # allow some time for the client to read the result
            time.sleep(0.5)
            serv.close()
        asyncore.close_all()
        serv_evt.set()

MSG_BEGIN = '---------- MESSAGE FOLLOWS ----------\n'
MSG_END = '------------ END MESSAGE ------------\n'

# NOTE: Some SMTP objects in the tests below are created with a non-default
# local_hostname argument to the constructor, since (on some systems) the FQDN
# lookup caused by the default local_hostname sometimes takes so long that the
# test server times out, causing the test to fail.

# Test behavior of smtpd.DebuggingServer
@unittest.skipUnless(threading, 'Threading required for this test.')
class DebuggingServerTests(unittest.TestCase):

    maxDiff = None

    def setUp(self):
        self.real_getfqdn = socket.getfqdn
        socket.getfqdn = mock_socket.getfqdn
        # temporarily replace sys.stdout to capture DebuggingServer output
        self.old_stdout = sys.stdout
        self.output = io.StringIO()
        sys.stdout = self.output

        self.serv_evt = threading.Event()
        self.client_evt = threading.Event()
        # Capture SMTPChannel debug output
        self.old_DEBUGSTREAM = smtpd.DEBUGSTREAM
        smtpd.DEBUGSTREAM = io.StringIO()
        # Pick a random unused port by passing 0 for the port number
        self.serv = smtpd.DebuggingServer((HOST, 0), ('nowhere', -1))
        # Keep a note of what port was assigned
        self.port = self.serv.socket.getsockname()[1]
        serv_args = (self.serv, self.serv_evt, self.client_evt)
        self.thread = threading.Thread(target=debugging_server, args=serv_args)
        self.thread.start()

        # wait until server thread has assigned a port number
        self.serv_evt.wait()
        self.serv_evt.clear()

    def tearDown(self):
        socket.getfqdn = self.real_getfqdn
        # indicate that the client is finished
        self.client_evt.set()
        # wait for the server thread to terminate
        self.serv_evt.wait()
        self.thread.join()
        # restore sys.stdout
        sys.stdout = self.old_stdout
        # restore DEBUGSTREAM
        smtpd.DEBUGSTREAM.close()
        smtpd.DEBUGSTREAM = self.old_DEBUGSTREAM

    def testBasic(self):
        # connect
        smtp = smtplib.SMTP(HOST, self.port, local_hostname='localhost', timeout=3)
        smtp.quit()

    def testSourceAddress(self):
        # connect
        port = support.find_unused_port()
        try:
            smtp = smtplib.SMTP(HOST, self.port, local_hostname='localhost',
                    timeout=3, source_address=('127.0.0.1', port))
            self.assertEqual(smtp.source_address, ('127.0.0.1', port))
            self.assertEqual(smtp.local_hostname, 'localhost')
            smtp.quit()
        except IOError as e:
            if e.errno == errno.EADDRINUSE:
                self.skipTest("couldn't bind to port %d" % port)
            raise

    def testNOOP(self):
        smtp = smtplib.SMTP(HOST, self.port, local_hostname='localhost', timeout=3)
        expected = (250, b'OK')
        self.assertEqual(smtp.noop(), expected)
        smtp.quit()

    def testRSET(self):
        smtp = smtplib.SMTP(HOST, self.port, local_hostname='localhost', timeout=3)
        expected = (250, b'OK')
        self.assertEqual(smtp.rset(), expected)
        smtp.quit()

    def testNotImplemented(self):
        # EHLO isn't implemented in DebuggingServer
        smtp = smtplib.SMTP(HOST, self.port, local_hostname='localhost', timeout=3)
        expected = (502, b'Error: command "EHLO" not implemented')
        self.assertEqual(smtp.ehlo(), expected)
        smtp.quit()

    def testNotImplemented(self):
        # EXPN isn't implemented in DebuggingServer
        smtp = smtplib.SMTP(HOST, self.port, local_hostname='localhost', timeout=3)
        expected = (502, b'EXPN not implemented')
        smtp.putcmd('EXPN')
        self.assertEqual(smtp.getreply(), expected)
        smtp.quit()

    def testVRFY(self):
        smtp = smtplib.SMTP(HOST, self.port, local_hostname='localhost', timeout=3)
        expected = (252, b'Cannot VRFY user, but will accept message ' + \
                         b'and attempt delivery')
        self.assertEqual(smtp.vrfy('nobody@nowhere.com'), expected)
        self.assertEqual(smtp.verify('nobody@nowhere.com'), expected)
        smtp.quit()

    def testSecondHELO(self):
        # check that a second HELO returns a message that it's a duplicate
        # (this behavior is specific to smtpd.SMTPChannel)
        smtp = smtplib.SMTP(HOST, self.port, local_hostname='localhost', timeout=3)
        smtp.helo()
        expected = (503, b'Duplicate HELO/EHLO')
        self.assertEqual(smtp.helo(), expected)
        smtp.quit()

    def testHELP(self):
        smtp = smtplib.SMTP(HOST, self.port, local_hostname='localhost', timeout=3)
        self.assertEqual(smtp.help(), b'Supported commands: EHLO HELO MAIL ' + \
                                      b'RCPT DATA RSET NOOP QUIT VRFY')
        smtp.quit()

    def testSend(self):
        # connect and send mail
        m = 'A test message'
        smtp = smtplib.SMTP(HOST, self.port, local_hostname='localhost', timeout=3)
        smtp.sendmail('John', 'Sally', m)
        # XXX(nnorwitz): this test is flaky and dies with a bad file descriptor
        # in asyncore.  This sleep might help, but should really be fixed
        # properly by using an Event variable.
        time.sleep(0.01)
        smtp.quit()

        self.client_evt.set()
        self.serv_evt.wait()
        self.output.flush()
        mexpect = '%s%s\n%s' % (MSG_BEGIN, m, MSG_END)
        self.assertEqual(self.output.getvalue(), mexpect)

    def testSendBinary(self):
        m = b'A test message'
        smtp = smtplib.SMTP(HOST, self.port, local_hostname='localhost', timeout=3)
        smtp.sendmail('John', 'Sally', m)
        # XXX (see comment in testSend)
        time.sleep(0.01)
        smtp.quit()

        self.client_evt.set()
        self.serv_evt.wait()
        self.output.flush()
        mexpect = '%s%s\n%s' % (MSG_BEGIN, m.decode('ascii'), MSG_END)
        self.assertEqual(self.output.getvalue(), mexpect)

    def testSendNeedingDotQuote(self):
        # Issue 12283
        m = '.A test\n.mes.sage.'
        smtp = smtplib.SMTP(HOST, self.port, local_hostname='localhost', timeout=3)
        smtp.sendmail('John', 'Sally', m)
        # XXX (see comment in testSend)
        time.sleep(0.01)
        smtp.quit()

        self.client_evt.set()
        self.serv_evt.wait()
        self.output.flush()
        mexpect = '%s%s\n%s' % (MSG_BEGIN, m, MSG_END)
        self.assertEqual(self.output.getvalue(), mexpect)

    def testSendNullSender(self):
        m = 'A test message'
        smtp = smtplib.SMTP(HOST, self.port, local_hostname='localhost', timeout=3)
        smtp.sendmail('<>', 'Sally', m)
        # XXX (see comment in testSend)
        time.sleep(0.01)
        smtp.quit()

        self.client_evt.set()
        self.serv_evt.wait()
        self.output.flush()
        mexpect = '%s%s\n%s' % (MSG_BEGIN, m, MSG_END)
        self.assertEqual(self.output.getvalue(), mexpect)
        debugout = smtpd.DEBUGSTREAM.getvalue()
        sender = re.compile("^sender: <>$", re.MULTILINE)
        self.assertRegex(debugout, sender)

    def testSendMessage(self):
        m = email.mime.text.MIMEText('A test message')
        smtp = smtplib.SMTP(HOST, self.port, local_hostname='localhost', timeout=3)
        smtp.send_message(m, from_addr='John', to_addrs='Sally')
        # XXX (see comment in testSend)
        time.sleep(0.01)
        smtp.quit()

        self.client_evt.set()
        self.serv_evt.wait()
        self.output.flush()
        # Add the X-Peer header that DebuggingServer adds
        m['X-Peer'] = socket.gethostbyname('localhost')
        mexpect = '%s%s\n%s' % (MSG_BEGIN, m.as_string(), MSG_END)
        self.assertEqual(self.output.getvalue(), mexpect)

    def testSendMessageWithAddresses(self):
        m = email.mime.text.MIMEText('A test message')
        m['From'] = 'foo@bar.com'
        m['To'] = 'John'
        m['CC'] = 'Sally, Fred'
        m['Bcc'] = 'John Root <root@localhost>, "Dinsdale" <warped@silly.walks.com>'
        smtp = smtplib.SMTP(HOST, self.port, local_hostname='localhost', timeout=3)
        smtp.send_message(m)
        # XXX (see comment in testSend)
        time.sleep(0.01)
        smtp.quit()
        # make sure the Bcc header is still in the message.
        self.assertEqual(m['Bcc'], 'John Root <root@localhost>, "Dinsdale" '
                                    '<warped@silly.walks.com>')

        self.client_evt.set()
        self.serv_evt.wait()
        self.output.flush()
        # Add the X-Peer header that DebuggingServer adds
        m['X-Peer'] = socket.gethostbyname('localhost')
        # The Bcc header should not be transmitted.
        del m['Bcc']
        mexpect = '%s%s\n%s' % (MSG_BEGIN, m.as_string(), MSG_END)
        self.assertEqual(self.output.getvalue(), mexpect)
        debugout = smtpd.DEBUGSTREAM.getvalue()
        sender = re.compile("^sender: foo@bar.com$", re.MULTILINE)
        self.assertRegex(debugout, sender)
        for addr in ('John', 'Sally', 'Fred', 'root@localhost',
                     'warped@silly.walks.com'):
            to_addr = re.compile(r"^recips: .*'{}'.*$".format(addr),
                                 re.MULTILINE)
            self.assertRegex(debugout, to_addr)

    def testSendMessageWithSomeAddresses(self):
        # Make sure nothing breaks if not all of the three 'to' headers exist
        m = email.mime.text.MIMEText('A test message')
        m['From'] = 'foo@bar.com'
        m['To'] = 'John, Dinsdale'
        smtp = smtplib.SMTP(HOST, self.port, local_hostname='localhost', timeout=3)
        smtp.send_message(m)
        # XXX (see comment in testSend)
        time.sleep(0.01)
        smtp.quit()

        self.client_evt.set()
        self.serv_evt.wait()
        self.output.flush()
        # Add the X-Peer header that DebuggingServer adds
        m['X-Peer'] = socket.gethostbyname('localhost')
        mexpect = '%s%s\n%s' % (MSG_BEGIN, m.as_string(), MSG_END)
        self.assertEqual(self.output.getvalue(), mexpect)
        debugout = smtpd.DEBUGSTREAM.getvalue()
        sender = re.compile("^sender: foo@bar.com$", re.MULTILINE)
        self.assertRegex(debugout, sender)
        for addr in ('John', 'Dinsdale'):
            to_addr = re.compile(r"^recips: .*'{}'.*$".format(addr),
                                 re.MULTILINE)
            self.assertRegex(debugout, to_addr)

    def testSendMessageWithSpecifiedAddresses(self):
        # Make sure addresses specified in call override those in message.
        m = email.mime.text.MIMEText('A test message')
        m['From'] = 'foo@bar.com'
        m['To'] = 'John, Dinsdale'
        smtp = smtplib.SMTP(HOST, self.port, local_hostname='localhost', timeout=3)
        smtp.send_message(m, from_addr='joe@example.com', to_addrs='foo@example.net')
        # XXX (see comment in testSend)
        time.sleep(0.01)
        smtp.quit()

        self.client_evt.set()
        self.serv_evt.wait()
        self.output.flush()
        # Add the X-Peer header that DebuggingServer adds
        m['X-Peer'] = socket.gethostbyname('localhost')
        mexpect = '%s%s\n%s' % (MSG_BEGIN, m.as_string(), MSG_END)
        self.assertEqual(self.output.getvalue(), mexpect)
        debugout = smtpd.DEBUGSTREAM.getvalue()
        sender = re.compile("^sender: joe@example.com$", re.MULTILINE)
        self.assertRegex(debugout, sender)
        for addr in ('John', 'Dinsdale'):
            to_addr = re.compile(r"^recips: .*'{}'.*$".format(addr),
                                 re.MULTILINE)
            self.assertNotRegex(debugout, to_addr)
        recip = re.compile(r"^recips: .*'foo@example.net'.*$", re.MULTILINE)
        self.assertRegex(debugout, recip)

    def testSendMessageWithMultipleFrom(self):
        # Sender overrides To
        m = email.mime.text.MIMEText('A test message')
        m['From'] = 'Bernard, Bianca'
        m['Sender'] = 'the_rescuers@Rescue-Aid-Society.com'
        m['To'] = 'John, Dinsdale'
        smtp = smtplib.SMTP(HOST, self.port, local_hostname='localhost', timeout=3)
        smtp.send_message(m)
        # XXX (see comment in testSend)
        time.sleep(0.01)
        smtp.quit()

        self.client_evt.set()
        self.serv_evt.wait()
        self.output.flush()
        # Add the X-Peer header that DebuggingServer adds
        m['X-Peer'] = socket.gethostbyname('localhost')
        mexpect = '%s%s\n%s' % (MSG_BEGIN, m.as_string(), MSG_END)
        self.assertEqual(self.output.getvalue(), mexpect)
        debugout = smtpd.DEBUGSTREAM.getvalue()
        sender = re.compile("^sender: the_rescuers@Rescue-Aid-Society.com$", re.MULTILINE)
        self.assertRegex(debugout, sender)
        for addr in ('John', 'Dinsdale'):
            to_addr = re.compile(r"^recips: .*'{}'.*$".format(addr),
                                 re.MULTILINE)
            self.assertRegex(debugout, to_addr)

    def testSendMessageResent(self):
        m = email.mime.text.MIMEText('A test message')
        m['From'] = 'foo@bar.com'
        m['To'] = 'John'
        m['CC'] = 'Sally, Fred'
        m['Bcc'] = 'John Root <root@localhost>, "Dinsdale" <warped@silly.walks.com>'
        m['Resent-Date'] = 'Thu, 1 Jan 1970 17:42:00 +0000'
        m['Resent-From'] = 'holy@grail.net'
        m['Resent-To'] = 'Martha <my_mom@great.cooker.com>, Jeff'
        m['Resent-Bcc'] = 'doe@losthope.net'
        smtp = smtplib.SMTP(HOST, self.port, local_hostname='localhost', timeout=3)
        smtp.send_message(m)
        # XXX (see comment in testSend)
        time.sleep(0.01)
        smtp.quit()

        self.client_evt.set()
        self.serv_evt.wait()
        self.output.flush()
        # The Resent-Bcc headers are deleted before serialization.
        del m['Bcc']
        del m['Resent-Bcc']
        # Add the X-Peer header that DebuggingServer adds
        m['X-Peer'] = socket.gethostbyname('localhost')
        mexpect = '%s%s\n%s' % (MSG_BEGIN, m.as_string(), MSG_END)
        self.assertEqual(self.output.getvalue(), mexpect)
        debugout = smtpd.DEBUGSTREAM.getvalue()
        sender = re.compile("^sender: holy@grail.net$", re.MULTILINE)
        self.assertRegex(debugout, sender)
        for addr in ('my_mom@great.cooker.com', 'Jeff', 'doe@losthope.net'):
            to_addr = re.compile(r"^recips: .*'{}'.*$".format(addr),
                                 re.MULTILINE)
            self.assertRegex(debugout, to_addr)

    def testSendMessageMultipleResentRaises(self):
        m = email.mime.text.MIMEText('A test message')
        m['From'] = 'foo@bar.com'
        m['To'] = 'John'
        m['CC'] = 'Sally, Fred'
        m['Bcc'] = 'John Root <root@localhost>, "Dinsdale" <warped@silly.walks.com>'
        m['Resent-Date'] = 'Thu, 1 Jan 1970 17:42:00 +0000'
        m['Resent-From'] = 'holy@grail.net'
        m['Resent-To'] = 'Martha <my_mom@great.cooker.com>, Jeff'
        m['Resent-Bcc'] = 'doe@losthope.net'
        m['Resent-Date'] = 'Thu, 2 Jan 1970 17:42:00 +0000'
        m['Resent-To'] = 'holy@grail.net'
        m['Resent-From'] = 'Martha <my_mom@great.cooker.com>, Jeff'
        smtp = smtplib.SMTP(HOST, self.port, local_hostname='localhost', timeout=3)
        with self.assertRaises(ValueError):
            smtp.send_message(m)
        smtp.close()

class NonConnectingTests(unittest.TestCase):

    def setUp(self):
        smtplib.socket = mock_socket

    def tearDown(self):
        smtplib.socket = socket

    def testNotConnected(self):
        # Test various operations on an unconnected SMTP object that
        # should raise exceptions (at present the attempt in SMTP.send
        # to reference the nonexistent 'sock' attribute of the SMTP object
        # causes an AttributeError)
        smtp = smtplib.SMTP()
        self.assertRaises(smtplib.SMTPServerDisconnected, smtp.ehlo)
        self.assertRaises(smtplib.SMTPServerDisconnected,
                          smtp.send, 'test msg')

    def testNonnumericPort(self):
        # check that non-numeric port raises socket.error
        self.assertRaises(mock_socket.error, smtplib.SMTP,
                          "localhost", "bogus")
        self.assertRaises(mock_socket.error, smtplib.SMTP,
                          "localhost:bogus")


# test response of client to a non-successful HELO message
@unittest.skipUnless(threading, 'Threading required for this test.')
class BadHELOServerTests(unittest.TestCase):

    def setUp(self):
        smtplib.socket = mock_socket
        mock_socket.reply_with(b"199 no hello for you!")
        self.old_stdout = sys.stdout
        self.output = io.StringIO()
        sys.stdout = self.output
        self.port = 25

    def tearDown(self):
        smtplib.socket = socket
        sys.stdout = self.old_stdout

    def testFailingHELO(self):
        self.assertRaises(smtplib.SMTPConnectError, smtplib.SMTP,
                            HOST, self.port, 'localhost', 3)


sim_users = {'Mr.A@somewhere.com':'John A',
             'Ms.B@xn--fo-fka.com':'Sally B',
             'Mrs.C@somewhereesle.com':'Ruth C',
            }

sim_auth = ('Mr.A@somewhere.com', 'somepassword')
sim_cram_md5_challenge = ('PENCeUxFREJoU0NnbmhNWitOMjNGNn'
                          'dAZWx3b29kLmlubm9zb2Z0LmNvbT4=')
sim_auth_credentials = {
    'login': 'TXIuQUBzb21ld2hlcmUuY29t',
    'plain': 'AE1yLkFAc29tZXdoZXJlLmNvbQBzb21lcGFzc3dvcmQ=',
    'cram-md5': ('TXIUQUBZB21LD2HLCMUUY29TIDG4OWQ0MJ'
                 'KWZGQ4ODNMNDA4NTGXMDRLZWMYZJDMODG1'),
    }
sim_auth_login_password = 'C29TZXBHC3N3B3JK'

sim_lists = {'list-1':['Mr.A@somewhere.com','Mrs.C@somewhereesle.com'],
             'list-2':['Ms.B@xn--fo-fka.com',],
            }

# Simulated SMTP channel & server
class SimSMTPChannel(smtpd.SMTPChannel):

<<<<<<< HEAD
    # For testing failures in QUIT when using the context manager API.
    quit_response = None
=======
    mail_response = None
    rcpt_response = None
    data_response = None
    rcpt_count = 0
    rset_count = 0
>>>>>>> d312c740

    def __init__(self, extra_features, *args, **kw):
        self._extrafeatures = ''.join(
            [ "250-{0}\r\n".format(x) for x in extra_features ])
        super(SimSMTPChannel, self).__init__(*args, **kw)

    def smtp_EHLO(self, arg):
        resp = ('250-testhost\r\n'
                '250-EXPN\r\n'
                '250-SIZE 20000000\r\n'
                '250-STARTTLS\r\n'
                '250-DELIVERBY\r\n')
        resp = resp + self._extrafeatures + '250 HELP'
        self.push(resp)

    def smtp_VRFY(self, arg):
        # For max compatibility smtplib should be sending the raw address.
        if arg in sim_users:
            self.push('250 %s %s' % (sim_users[arg], smtplib.quoteaddr(arg)))
        else:
            self.push('550 No such user: %s' % arg)

    def smtp_EXPN(self, arg):
        list_name = arg.lower()
        if list_name in sim_lists:
            user_list = sim_lists[list_name]
            for n, user_email in enumerate(user_list):
                quoted_addr = smtplib.quoteaddr(user_email)
                if n < len(user_list) - 1:
                    self.push('250-%s %s' % (sim_users[user_email], quoted_addr))
                else:
                    self.push('250 %s %s' % (sim_users[user_email], quoted_addr))
        else:
            self.push('550 No access for you!')

    def smtp_AUTH(self, arg):
        if arg.strip().lower()=='cram-md5':
            self.push('334 {}'.format(sim_cram_md5_challenge))
            return
        mech, auth = arg.split()
        mech = mech.lower()
        if mech not in sim_auth_credentials:
            self.push('504 auth type unimplemented')
            return
        if mech == 'plain' and auth==sim_auth_credentials['plain']:
            self.push('235 plain auth ok')
        elif mech=='login' and auth==sim_auth_credentials['login']:
            self.push('334 Password:')
        else:
            self.push('550 No access for you!')

<<<<<<< HEAD
    def smtp_QUIT(self, arg):
        # args is ignored
        if self.quit_response is None:
            super(SimSMTPChannel, self).smtp_QUIT(arg)
        else:
            self.push(self.quit_response)
            self.close_when_done()
=======
    def smtp_MAIL(self, arg):
        if self.mail_response is None:
            super().smtp_MAIL(arg)
        else:
            self.push(self.mail_response)

    def smtp_RCPT(self, arg):
        if self.rcpt_response is None:
            super().smtp_RCPT(arg)
            return
        self.push(self.rcpt_response[self.rcpt_count])
        self.rcpt_count += 1

    def smtp_RSET(self, arg):
        super().smtp_RSET(arg)
        self.rset_count += 1

    def smtp_DATA(self, arg):
        if self.data_response is None:
            super().smtp_DATA(arg)
        else:
            self.push(self.data_response)
>>>>>>> d312c740

    def handle_error(self):
        raise


class SimSMTPServer(smtpd.SMTPServer):

<<<<<<< HEAD
    # For testing failures in QUIT when using the context manager API.
    quit_response = None
=======
    channel_class = SimSMTPChannel
>>>>>>> d312c740

    def __init__(self, *args, **kw):
        self._extra_features = []
        smtpd.SMTPServer.__init__(self, *args, **kw)

    def handle_accepted(self, conn, addr):
<<<<<<< HEAD
        self._SMTPchannel = SimSMTPChannel(
            self._extra_features, self, conn, addr)
        self._SMTPchannel.quit_response = self.quit_response
=======
        self._SMTPchannel = self.channel_class(self._extra_features,
                                           self, conn, addr)
>>>>>>> d312c740

    def process_message(self, peer, mailfrom, rcpttos, data):
        pass

    def add_feature(self, feature):
        self._extra_features.append(feature)

    def handle_error(self):
        raise


# Test various SMTP & ESMTP commands/behaviors that require a simulated server
# (i.e., something with more features than DebuggingServer)
@unittest.skipUnless(threading, 'Threading required for this test.')
class SMTPSimTests(unittest.TestCase):

    def setUp(self):
        self.real_getfqdn = socket.getfqdn
        socket.getfqdn = mock_socket.getfqdn
        self.serv_evt = threading.Event()
        self.client_evt = threading.Event()
        # Pick a random unused port by passing 0 for the port number
        self.serv = SimSMTPServer((HOST, 0), ('nowhere', -1))
        # Keep a note of what port was assigned
        self.port = self.serv.socket.getsockname()[1]
        serv_args = (self.serv, self.serv_evt, self.client_evt)
        self.thread = threading.Thread(target=debugging_server, args=serv_args)
        self.thread.start()

        # wait until server thread has assigned a port number
        self.serv_evt.wait()
        self.serv_evt.clear()

    def tearDown(self):
        socket.getfqdn = self.real_getfqdn
        # indicate that the client is finished
        self.client_evt.set()
        # wait for the server thread to terminate
        self.serv_evt.wait()
        self.thread.join()

    def testBasic(self):
        # smoke test
        smtp = smtplib.SMTP(HOST, self.port, local_hostname='localhost', timeout=15)
        smtp.quit()

    def testEHLO(self):
        smtp = smtplib.SMTP(HOST, self.port, local_hostname='localhost', timeout=15)

        # no features should be present before the EHLO
        self.assertEqual(smtp.esmtp_features, {})

        # features expected from the test server
        expected_features = {'expn':'',
                             'size': '20000000',
                             'starttls': '',
                             'deliverby': '',
                             'help': '',
                             }

        smtp.ehlo()
        self.assertEqual(smtp.esmtp_features, expected_features)
        for k in expected_features:
            self.assertTrue(smtp.has_extn(k))
        self.assertFalse(smtp.has_extn('unsupported-feature'))
        smtp.quit()

    def testVRFY(self):
        smtp = smtplib.SMTP(HOST, self.port, local_hostname='localhost', timeout=15)

        for email, name in sim_users.items():
            expected_known = (250, bytes('%s %s' %
                                         (name, smtplib.quoteaddr(email)),
                                         "ascii"))
            self.assertEqual(smtp.vrfy(email), expected_known)

        u = 'nobody@nowhere.com'
        expected_unknown = (550, ('No such user: %s' % u).encode('ascii'))
        self.assertEqual(smtp.vrfy(u), expected_unknown)
        smtp.quit()

    def testEXPN(self):
        smtp = smtplib.SMTP(HOST, self.port, local_hostname='localhost', timeout=15)

        for listname, members in sim_lists.items():
            users = []
            for m in members:
                users.append('%s %s' % (sim_users[m], smtplib.quoteaddr(m)))
            expected_known = (250, bytes('\n'.join(users), "ascii"))
            self.assertEqual(smtp.expn(listname), expected_known)

        u = 'PSU-Members-List'
        expected_unknown = (550, b'No access for you!')
        self.assertEqual(smtp.expn(u), expected_unknown)
        smtp.quit()

    def testAUTH_PLAIN(self):
        self.serv.add_feature("AUTH PLAIN")
        smtp = smtplib.SMTP(HOST, self.port, local_hostname='localhost', timeout=15)

        expected_auth_ok = (235, b'plain auth ok')
        self.assertEqual(smtp.login(sim_auth[0], sim_auth[1]), expected_auth_ok)
        smtp.close()

    # SimSMTPChannel doesn't fully support LOGIN or CRAM-MD5 auth because they
    # require a synchronous read to obtain the credentials...so instead smtpd
    # sees the credential sent by smtplib's login method as an unknown command,
    # which results in smtplib raising an auth error.  Fortunately the error
    # message contains the encoded credential, so we can partially check that it
    # was generated correctly (partially, because the 'word' is uppercased in
    # the error message).

    def testAUTH_LOGIN(self):
        self.serv.add_feature("AUTH LOGIN")
        smtp = smtplib.SMTP(HOST, self.port, local_hostname='localhost', timeout=15)
        try: smtp.login(sim_auth[0], sim_auth[1])
        except smtplib.SMTPAuthenticationError as err:
            self.assertIn(sim_auth_login_password, str(err))
        smtp.close()

    def testAUTH_CRAM_MD5(self):
        self.serv.add_feature("AUTH CRAM-MD5")
        smtp = smtplib.SMTP(HOST, self.port, local_hostname='localhost', timeout=15)

        try: smtp.login(sim_auth[0], sim_auth[1])
        except smtplib.SMTPAuthenticationError as err:
            self.assertIn(sim_auth_credentials['cram-md5'], str(err))
        smtp.close()

    def test_with_statement(self):
        with smtplib.SMTP(HOST, self.port) as smtp:
            code, message = smtp.noop()
            self.assertEqual(code, 250)
        self.assertRaises(smtplib.SMTPServerDisconnected, smtp.send, b'foo')
        with smtplib.SMTP(HOST, self.port) as smtp:
            smtp.close()
        self.assertRaises(smtplib.SMTPServerDisconnected, smtp.send, b'foo')

    def test_with_statement_QUIT_failure(self):
        self.serv.quit_response = '421 QUIT FAILED'
        with self.assertRaises(smtplib.SMTPResponseException) as error:
            with smtplib.SMTP(HOST, self.port) as smtp:
                smtp.noop()
        self.assertEqual(error.exception.smtp_code, 421)
        self.assertEqual(error.exception.smtp_error, b'QUIT FAILED')
        # We don't need to clean up self.serv.quit_response because a new
        # server is always instantiated in the setUp().

    #TODO: add tests for correct AUTH method fallback now that the
    #test infrastructure can support it.

    # Issue 5713: make sure close, not rset, is called if we get a 421 error
    def test_421_from_mail_cmd(self):
        smtp = smtplib.SMTP(HOST, self.port, local_hostname='localhost', timeout=15)
        self.serv._SMTPchannel.mail_response = '421 closing connection'
        with self.assertRaises(smtplib.SMTPSenderRefused):
            smtp.sendmail('John', 'Sally', 'test message')
        self.assertIsNone(smtp.sock)
        self.assertEqual(self.serv._SMTPchannel.rcpt_count, 0)

    def test_421_from_rcpt_cmd(self):
        smtp = smtplib.SMTP(HOST, self.port, local_hostname='localhost', timeout=15)
        self.serv._SMTPchannel.rcpt_response = ['250 accepted', '421 closing']
        with self.assertRaises(smtplib.SMTPRecipientsRefused) as r:
            smtp.sendmail('John', ['Sally', 'Frank', 'George'], 'test message')
        self.assertIsNone(smtp.sock)
        self.assertEqual(self.serv._SMTPchannel.rset_count, 0)
        self.assertDictEqual(r.exception.args[0], {'Frank': (421, b'closing')})

    def test_421_from_data_cmd(self):
        class MySimSMTPChannel(SimSMTPChannel):
            def found_terminator(self):
                if self.smtp_state == self.DATA:
                    self.push('421 closing')
                else:
                    super().found_terminator()
        self.serv.channel_class = MySimSMTPChannel
        smtp = smtplib.SMTP(HOST, self.port, local_hostname='localhost', timeout=15)
        with self.assertRaises(smtplib.SMTPDataError):
            smtp.sendmail('John@foo.org', ['Sally@foo.org'], 'test message')
        self.assertIsNone(smtp.sock)
        self.assertEqual(self.serv._SMTPchannel.rcpt_count, 0)


@support.reap_threads
def test_main(verbose=None):
    support.run_unittest(GeneralTests, DebuggingServerTests,
                              NonConnectingTests,
                              BadHELOServerTests, SMTPSimTests)

if __name__ == '__main__':
    test_main()<|MERGE_RESOLUTION|>--- conflicted
+++ resolved
@@ -592,16 +592,12 @@
 # Simulated SMTP channel & server
 class SimSMTPChannel(smtpd.SMTPChannel):
 
-<<<<<<< HEAD
-    # For testing failures in QUIT when using the context manager API.
     quit_response = None
-=======
     mail_response = None
     rcpt_response = None
     data_response = None
     rcpt_count = 0
     rset_count = 0
->>>>>>> d312c740
 
     def __init__(self, extra_features, *args, **kw):
         self._extrafeatures = ''.join(
@@ -616,6 +612,8 @@
                 '250-DELIVERBY\r\n')
         resp = resp + self._extrafeatures + '250 HELP'
         self.push(resp)
+        self.seen_greeting = arg
+        self.extended_smtp = True
 
     def smtp_VRFY(self, arg):
         # For max compatibility smtplib should be sending the raw address.
@@ -653,15 +651,13 @@
         else:
             self.push('550 No access for you!')
 
-<<<<<<< HEAD
     def smtp_QUIT(self, arg):
-        # args is ignored
         if self.quit_response is None:
             super(SimSMTPChannel, self).smtp_QUIT(arg)
         else:
             self.push(self.quit_response)
             self.close_when_done()
-=======
+
     def smtp_MAIL(self, arg):
         if self.mail_response is None:
             super().smtp_MAIL(arg)
@@ -684,7 +680,6 @@
             super().smtp_DATA(arg)
         else:
             self.push(self.data_response)
->>>>>>> d312c740
 
     def handle_error(self):
         raise
@@ -692,26 +687,15 @@
 
 class SimSMTPServer(smtpd.SMTPServer):
 
-<<<<<<< HEAD
-    # For testing failures in QUIT when using the context manager API.
-    quit_response = None
-=======
     channel_class = SimSMTPChannel
->>>>>>> d312c740
 
     def __init__(self, *args, **kw):
         self._extra_features = []
         smtpd.SMTPServer.__init__(self, *args, **kw)
 
     def handle_accepted(self, conn, addr):
-<<<<<<< HEAD
-        self._SMTPchannel = SimSMTPChannel(
+        self._SMTPchannel = self.channel_class(
             self._extra_features, self, conn, addr)
-        self._SMTPchannel.quit_response = self.quit_response
-=======
-        self._SMTPchannel = self.channel_class(self._extra_features,
-                                           self, conn, addr)
->>>>>>> d312c740
 
     def process_message(self, peer, mailfrom, rcpttos, data):
         pass
@@ -851,14 +835,12 @@
         self.assertRaises(smtplib.SMTPServerDisconnected, smtp.send, b'foo')
 
     def test_with_statement_QUIT_failure(self):
-        self.serv.quit_response = '421 QUIT FAILED'
         with self.assertRaises(smtplib.SMTPResponseException) as error:
             with smtplib.SMTP(HOST, self.port) as smtp:
+                self.serv._SMTPchannel.quit_response = '421 QUIT FAILED'
                 smtp.noop()
         self.assertEqual(error.exception.smtp_code, 421)
         self.assertEqual(error.exception.smtp_error, b'QUIT FAILED')
-        # We don't need to clean up self.serv.quit_response because a new
-        # server is always instantiated in the setUp().
 
     #TODO: add tests for correct AUTH method fallback now that the
     #test infrastructure can support it.
