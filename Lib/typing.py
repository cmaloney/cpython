--- conflicted
+++ resolved
@@ -1337,11 +1337,7 @@
 
 
 # NOTE: Only the value type is covariant.
-<<<<<<< HEAD
-class Mapping(Sized, Iterable[KT], Container[KT], Generic[KT, VT_co],
-=======
 class Mapping(Sized, Iterable[KT], Container[KT], Generic[VT_co],
->>>>>>> d70fe639
               extra=collections_abc.Mapping):
     pass
 
