/*--------------------------------------------------------------------
 * Licensed to PSF under a Contributor Agreement.
 * See http://www.python.org/psf/license for licensing details.
 *
 * _elementtree - C accelerator for xml.etree.ElementTree
 * Copyright (c) 1999-2009 by Secret Labs AB.  All rights reserved.
 * Copyright (c) 1999-2009 by Fredrik Lundh.
 *
 * info@pythonware.com
 * http://www.pythonware.com
 *--------------------------------------------------------------------
 */

#define PY_SSIZE_T_CLEAN

#include "Python.h"
#include "structmember.h"

/* -------------------------------------------------------------------- */
/* configuration */

/* An element can hold this many children without extra memory
   allocations. */
#define STATIC_CHILDREN 4

/* For best performance, chose a value so that 80-90% of all nodes
   have no more than the given number of children.  Set this to zero
   to minimize the size of the element structure itself (this only
   helps if you have lots of leaf nodes with attributes). */

/* Also note that pymalloc always allocates blocks in multiples of
   eight bytes.  For the current C version of ElementTree, this means
   that the number of children should be an even number, at least on
   32-bit platforms. */

/* -------------------------------------------------------------------- */

#if 0
static int memory = 0;
#define ALLOC(size, comment)\
do { memory += size; printf("%8d - %s\n", memory, comment); } while (0)
#define RELEASE(size, comment)\
do { memory -= size; printf("%8d - %s\n", memory, comment); } while (0)
#else
#define ALLOC(size, comment)
#define RELEASE(size, comment)
#endif

/* compiler tweaks */
#if defined(_MSC_VER)
#define LOCAL(type) static __inline type __fastcall
#else
#define LOCAL(type) static type
#endif

/* macros used to store 'join' flags in string object pointers.  note
   that all use of text and tail as object pointers must be wrapped in
   JOIN_OBJ.  see comments in the ElementObject definition for more
   info. */
#define JOIN_GET(p) ((Py_uintptr_t) (p) & 1)
#define JOIN_SET(p, flag) ((void*) ((Py_uintptr_t) (JOIN_OBJ(p)) | (flag)))
#define JOIN_OBJ(p) ((PyObject*) ((Py_uintptr_t) (p) & ~(Py_uintptr_t)1))

/* Py_CLEAR for a PyObject* that uses a join flag. Pass the pointer by
 * reference since this function sets it to NULL.
*/
static void _clear_joined_ptr(PyObject **p)
{
    if (*p) {
        PyObject *tmp = JOIN_OBJ(*p);
        *p = NULL;
        Py_DECREF(tmp);
    }
}

/* Types defined by this extension */
static PyTypeObject Element_Type;
static PyTypeObject ElementIter_Type;
static PyTypeObject TreeBuilder_Type;
static PyTypeObject XMLParser_Type;


/* Per-module state; PEP 3121 */
typedef struct {
    PyObject *parseerror_obj;
    PyObject *deepcopy_obj;
    PyObject *elementpath_obj;
} elementtreestate;

static struct PyModuleDef elementtreemodule;

/* Given a module object (assumed to be _elementtree), get its per-module
 * state.
 */
#define ET_STATE(mod) ((elementtreestate *) PyModule_GetState(mod))

/* Find the module instance imported in the currently running sub-interpreter
 * and get its state.
 */
#define ET_STATE_GLOBAL \
    ((elementtreestate *) PyModule_GetState(PyState_FindModule(&elementtreemodule)))

static int
elementtree_clear(PyObject *m)
{
    elementtreestate *st = ET_STATE(m);
    Py_CLEAR(st->parseerror_obj);
    Py_CLEAR(st->deepcopy_obj);
    Py_CLEAR(st->elementpath_obj);
    return 0;
}

static int
elementtree_traverse(PyObject *m, visitproc visit, void *arg)
{
    elementtreestate *st = ET_STATE(m);
    Py_VISIT(st->parseerror_obj);
    Py_VISIT(st->deepcopy_obj);
    Py_VISIT(st->elementpath_obj);
    return 0;
}

static void
elementtree_free(void *m)
{
    elementtree_clear((PyObject *)m);
}

/* helpers */

LOCAL(PyObject*)
list_join(PyObject* list)
{
    /* join list elements (destroying the list in the process) */
    PyObject* joiner;
    PyObject* result;

    joiner = PyUnicode_FromStringAndSize("", 0);
    if (!joiner)
        return NULL;
    result = PyUnicode_Join(joiner, list);
    Py_DECREF(joiner);
    if (result)
        Py_DECREF(list);
    return result;
}

/* Is the given object an empty dictionary?
*/
static int
is_empty_dict(PyObject *obj)
{
    return PyDict_CheckExact(obj) && PyDict_Size(obj) == 0;
}


/* -------------------------------------------------------------------- */
/* the Element type */

typedef struct {

    /* attributes (a dictionary object), or None if no attributes */
    PyObject* attrib;

    /* child elements */
    Py_ssize_t length; /* actual number of items */
    Py_ssize_t allocated; /* allocated items */

    /* this either points to _children or to a malloced buffer */
    PyObject* *children;

    PyObject* _children[STATIC_CHILDREN];

} ElementObjectExtra;

typedef struct {
    PyObject_HEAD

    /* element tag (a string). */
    PyObject* tag;

    /* text before first child.  note that this is a tagged pointer;
       use JOIN_OBJ to get the object pointer.  the join flag is used
       to distinguish lists created by the tree builder from lists
       assigned to the attribute by application code; the former
       should be joined before being returned to the user, the latter
       should be left intact. */
    PyObject* text;

    /* text after this element, in parent.  note that this is a tagged
       pointer; use JOIN_OBJ to get the object pointer. */
    PyObject* tail;

    ElementObjectExtra* extra;

    PyObject *weakreflist; /* For tp_weaklistoffset */

} ElementObject;


#define Element_CheckExact(op) (Py_TYPE(op) == &Element_Type)

/* -------------------------------------------------------------------- */
/* Element constructors and destructor */

LOCAL(int)
create_extra(ElementObject* self, PyObject* attrib)
{
    self->extra = PyObject_Malloc(sizeof(ElementObjectExtra));
    if (!self->extra) {
        PyErr_NoMemory();
        return -1;
    }

    if (!attrib)
        attrib = Py_None;

    Py_INCREF(attrib);
    self->extra->attrib = attrib;

    self->extra->length = 0;
    self->extra->allocated = STATIC_CHILDREN;
    self->extra->children = self->extra->_children;

    return 0;
}

LOCAL(void)
dealloc_extra(ElementObject* self)
{
    ElementObjectExtra *myextra;
    Py_ssize_t i;

    if (!self->extra)
        return;

    /* Avoid DECREFs calling into this code again (cycles, etc.)
    */
    myextra = self->extra;
    self->extra = NULL;

    Py_DECREF(myextra->attrib);

    for (i = 0; i < myextra->length; i++)
        Py_DECREF(myextra->children[i]);

    if (myextra->children != myextra->_children)
        PyObject_Free(myextra->children);

    PyObject_Free(myextra);
}

/* Convenience internal function to create new Element objects with the given
 * tag and attributes.
*/
LOCAL(PyObject*)
create_new_element(PyObject* tag, PyObject* attrib)
{
    ElementObject* self;

    self = PyObject_GC_New(ElementObject, &Element_Type);
    if (self == NULL)
        return NULL;
    self->extra = NULL;

    Py_INCREF(tag);
    self->tag = tag;

    Py_INCREF(Py_None);
    self->text = Py_None;

    Py_INCREF(Py_None);
    self->tail = Py_None;

    self->weakreflist = NULL;

    ALLOC(sizeof(ElementObject), "create element");
    PyObject_GC_Track(self);

    if (attrib != Py_None && !is_empty_dict(attrib)) {
        if (create_extra(self, attrib) < 0) {
            Py_DECREF(self);
            return NULL;
        }
    }

    return (PyObject*) self;
}

static PyObject *
element_new(PyTypeObject *type, PyObject *args, PyObject *kwds)
{
    ElementObject *e = (ElementObject *)type->tp_alloc(type, 0);
    if (e != NULL) {
        Py_INCREF(Py_None);
        e->tag = Py_None;

        Py_INCREF(Py_None);
        e->text = Py_None;

        Py_INCREF(Py_None);
        e->tail = Py_None;

        e->extra = NULL;
        e->weakreflist = NULL;
    }
    return (PyObject *)e;
}

/* Helper function for extracting the attrib dictionary from a keywords dict.
 * This is required by some constructors/functions in this module that can
 * either accept attrib as a keyword argument or all attributes splashed
 * directly into *kwds.
 *
 * Return a dictionary with the content of kwds merged into the content of
 * attrib. If there is no attrib keyword, return a copy of kwds.
 */
static PyObject*
get_attrib_from_keywords(PyObject *kwds)
{
    PyObject *attrib_str = PyUnicode_FromString("attrib");
    PyObject *attrib = PyDict_GetItem(kwds, attrib_str);

    if (attrib) {
        /* If attrib was found in kwds, copy its value and remove it from
         * kwds
         */
        if (!PyDict_Check(attrib)) {
            Py_DECREF(attrib_str);
            PyErr_Format(PyExc_TypeError, "attrib must be dict, not %.100s",
                         Py_TYPE(attrib)->tp_name);
            return NULL;
        }
        attrib = PyDict_Copy(attrib);
        PyDict_DelItem(kwds, attrib_str);
    } else {
        attrib = PyDict_New();
    }

    Py_DECREF(attrib_str);

    /* attrib can be NULL if PyDict_New failed */
    if (attrib)
        if (PyDict_Update(attrib, kwds) < 0)
            return NULL;
    return attrib;
}

/*[clinic input]
module _elementtree
class _elementtree.Element "ElementObject *" "&Element_Type"
class _elementtree.TreeBuilder "TreeBuilderObject *" "&TreeBuilder_Type"
class _elementtree.XMLParser "XMLParserObject *" "&XMLParser_Type"
[clinic start generated code]*/
/*[clinic end generated code: output=da39a3ee5e6b4b0d input=159aa50a54061c22]*/

static int
element_init(PyObject *self, PyObject *args, PyObject *kwds)
{
    PyObject *tag;
    PyObject *tmp;
    PyObject *attrib = NULL;
    ElementObject *self_elem;

    if (!PyArg_ParseTuple(args, "O|O!:Element", &tag, &PyDict_Type, &attrib))
        return -1;

    if (attrib) {
        /* attrib passed as positional arg */
        attrib = PyDict_Copy(attrib);
        if (!attrib)
            return -1;
        if (kwds) {
            if (PyDict_Update(attrib, kwds) < 0) {
                Py_DECREF(attrib);
                return -1;
            }
        }
    } else if (kwds) {
        /* have keywords args */
        attrib = get_attrib_from_keywords(kwds);
        if (!attrib)
            return -1;
    }

    self_elem = (ElementObject *)self;

    if (attrib != NULL && !is_empty_dict(attrib)) {
        if (create_extra(self_elem, attrib) < 0) {
            Py_DECREF(attrib);
            return -1;
        }
    }

    /* We own a reference to attrib here and it's no longer needed. */
    Py_XDECREF(attrib);

    /* Replace the objects already pointed to by tag, text and tail. */
    Py_INCREF(tag);
    Py_SETREF(self_elem->tag, tag);

    tmp = self_elem->text;
    Py_INCREF(Py_None);
    self_elem->text = Py_None;
    Py_DECREF(JOIN_OBJ(tmp));

    tmp = self_elem->tail;
    Py_INCREF(Py_None);
    self_elem->tail = Py_None;
    Py_DECREF(JOIN_OBJ(tmp));

    return 0;
}

LOCAL(int)
element_resize(ElementObject* self, Py_ssize_t extra)
{
    Py_ssize_t size;
    PyObject* *children;

    /* make sure self->children can hold the given number of extra
       elements.  set an exception and return -1 if allocation failed */

    if (!self->extra) {
        if (create_extra(self, NULL) < 0)
            return -1;
    }

    size = self->extra->length + extra;  /* never overflows */

    if (size > self->extra->allocated) {
        /* use Python 2.4's list growth strategy */
        size = (size >> 3) + (size < 9 ? 3 : 6) + size;
        /* Coverity CID #182 size_error: Allocating 1 bytes to pointer "children"
         * which needs at least 4 bytes.
         * Although it's a false alarm always assume at least one child to
         * be safe.
         */
        size = size ? size : 1;
        if ((size_t)size > PY_SSIZE_T_MAX/sizeof(PyObject*))
            goto nomemory;
        if (self->extra->children != self->extra->_children) {
            /* Coverity CID #182 size_error: Allocating 1 bytes to pointer
             * "children", which needs at least 4 bytes. Although it's a
             * false alarm always assume at least one child to be safe.
             */
            children = PyObject_Realloc(self->extra->children,
                                        size * sizeof(PyObject*));
            if (!children)
                goto nomemory;
        } else {
            children = PyObject_Malloc(size * sizeof(PyObject*));
            if (!children)
                goto nomemory;
            /* copy existing children from static area to malloc buffer */
            memcpy(children, self->extra->children,
                   self->extra->length * sizeof(PyObject*));
        }
        self->extra->children = children;
        self->extra->allocated = size;
    }

    return 0;

  nomemory:
    PyErr_NoMemory();
    return -1;
}

LOCAL(int)
element_add_subelement(ElementObject* self, PyObject* element)
{
    /* add a child element to a parent */

    if (element_resize(self, 1) < 0)
        return -1;

    Py_INCREF(element);
    self->extra->children[self->extra->length] = element;

    self->extra->length++;

    return 0;
}

LOCAL(PyObject*)
element_get_attrib(ElementObject* self)
{
    /* return borrowed reference to attrib dictionary */
    /* note: this function assumes that the extra section exists */

    PyObject* res = self->extra->attrib;

    if (res == Py_None) {
        /* create missing dictionary */
        res = PyDict_New();
        if (!res)
            return NULL;
        Py_DECREF(Py_None);
        self->extra->attrib = res;
    }

    return res;
}

LOCAL(PyObject*)
element_get_text(ElementObject* self)
{
    /* return borrowed reference to text attribute */

    PyObject* res = self->text;

    if (JOIN_GET(res)) {
        res = JOIN_OBJ(res);
        if (PyList_CheckExact(res)) {
            res = list_join(res);
            if (!res)
                return NULL;
            self->text = res;
        }
    }

    return res;
}

LOCAL(PyObject*)
element_get_tail(ElementObject* self)
{
    /* return borrowed reference to text attribute */

    PyObject* res = self->tail;

    if (JOIN_GET(res)) {
        res = JOIN_OBJ(res);
        if (PyList_CheckExact(res)) {
            res = list_join(res);
            if (!res)
                return NULL;
            self->tail = res;
        }
    }

    return res;
}

static PyObject*
subelement(PyObject *self, PyObject *args, PyObject *kwds)
{
    PyObject* elem;

    ElementObject* parent;
    PyObject* tag;
    PyObject* attrib = NULL;
    if (!PyArg_ParseTuple(args, "O!O|O!:SubElement",
                          &Element_Type, &parent, &tag,
                          &PyDict_Type, &attrib)) {
        return NULL;
    }

    if (attrib) {
        /* attrib passed as positional arg */
        attrib = PyDict_Copy(attrib);
        if (!attrib)
            return NULL;
        if (kwds) {
            if (PyDict_Update(attrib, kwds) < 0) {
                return NULL;
            }
        }
    } else if (kwds) {
        /* have keyword args */
        attrib = get_attrib_from_keywords(kwds);
        if (!attrib)
            return NULL;
    } else {
        /* no attrib arg, no kwds, so no attribute */
        Py_INCREF(Py_None);
        attrib = Py_None;
    }

    elem = create_new_element(tag, attrib);
    Py_DECREF(attrib);
    if (elem == NULL)
        return NULL;

    if (element_add_subelement(parent, elem) < 0) {
        Py_DECREF(elem);
        return NULL;
    }

    return elem;
}

static int
element_gc_traverse(ElementObject *self, visitproc visit, void *arg)
{
    Py_VISIT(self->tag);
    Py_VISIT(JOIN_OBJ(self->text));
    Py_VISIT(JOIN_OBJ(self->tail));

    if (self->extra) {
        Py_ssize_t i;
        Py_VISIT(self->extra->attrib);

        for (i = 0; i < self->extra->length; ++i)
            Py_VISIT(self->extra->children[i]);
    }
    return 0;
}

static int
element_gc_clear(ElementObject *self)
{
    Py_CLEAR(self->tag);
    _clear_joined_ptr(&self->text);
    _clear_joined_ptr(&self->tail);

    /* After dropping all references from extra, it's no longer valid anyway,
     * so fully deallocate it.
    */
    dealloc_extra(self);
    return 0;
}

static void
element_dealloc(ElementObject* self)
{
    PyObject_GC_UnTrack(self);

    if (self->weakreflist != NULL)
        PyObject_ClearWeakRefs((PyObject *) self);

    /* element_gc_clear clears all references and deallocates extra
    */
    element_gc_clear(self);

    RELEASE(sizeof(ElementObject), "destroy element");
    Py_TYPE(self)->tp_free((PyObject *)self);
}

/* -------------------------------------------------------------------- */

/*[clinic input]
_elementtree.Element.append

    subelement: object(subclass_of='&Element_Type')
    /

[clinic start generated code]*/

static PyObject *
_elementtree_Element_append_impl(ElementObject *self, PyObject *subelement)
/*[clinic end generated code: output=54a884b7cf2295f4 input=3ed648beb5bfa22a]*/
{
    if (element_add_subelement(self, subelement) < 0)
        return NULL;

    Py_RETURN_NONE;
}

/*[clinic input]
_elementtree.Element.clear

[clinic start generated code]*/

static PyObject *
_elementtree_Element_clear_impl(ElementObject *self)
/*[clinic end generated code: output=8bcd7a51f94cfff6 input=3c719ff94bf45dd6]*/
{
    dealloc_extra(self);

    Py_INCREF(Py_None);
    Py_DECREF(JOIN_OBJ(self->text));
    self->text = Py_None;

    Py_INCREF(Py_None);
    Py_DECREF(JOIN_OBJ(self->tail));
    self->tail = Py_None;

    Py_RETURN_NONE;
}

/*[clinic input]
_elementtree.Element.__copy__

[clinic start generated code]*/

static PyObject *
_elementtree_Element___copy___impl(ElementObject *self)
/*[clinic end generated code: output=2c701ebff7247781 input=ad87aaebe95675bf]*/
{
    Py_ssize_t i;
    ElementObject* element;

    element = (ElementObject*) create_new_element(
        self->tag, (self->extra) ? self->extra->attrib : Py_None);
    if (!element)
        return NULL;

    Py_DECREF(JOIN_OBJ(element->text));
    element->text = self->text;
    Py_INCREF(JOIN_OBJ(element->text));

    Py_DECREF(JOIN_OBJ(element->tail));
    element->tail = self->tail;
    Py_INCREF(JOIN_OBJ(element->tail));

    if (self->extra) {
        if (element_resize(element, self->extra->length) < 0) {
            Py_DECREF(element);
            return NULL;
        }

        for (i = 0; i < self->extra->length; i++) {
            Py_INCREF(self->extra->children[i]);
            element->extra->children[i] = self->extra->children[i];
        }

        element->extra->length = self->extra->length;
    }

    return (PyObject*) element;
}

/* Helper for a deep copy. */
LOCAL(PyObject *) deepcopy(PyObject *, PyObject *);

/*[clinic input]
_elementtree.Element.__deepcopy__

    memo: object
    /

[clinic start generated code]*/

static PyObject *
_elementtree_Element___deepcopy__(ElementObject *self, PyObject *memo)
/*[clinic end generated code: output=d1f19851d17bf239 input=df24c2b602430b77]*/
{
    Py_ssize_t i;
    ElementObject* element;
    PyObject* tag;
    PyObject* attrib;
    PyObject* text;
    PyObject* tail;
    PyObject* id;

    tag = deepcopy(self->tag, memo);
    if (!tag)
        return NULL;

    if (self->extra) {
        attrib = deepcopy(self->extra->attrib, memo);
        if (!attrib) {
            Py_DECREF(tag);
            return NULL;
        }
    } else {
        Py_INCREF(Py_None);
        attrib = Py_None;
    }

    element = (ElementObject*) create_new_element(tag, attrib);

    Py_DECREF(tag);
    Py_DECREF(attrib);

    if (!element)
        return NULL;

    text = deepcopy(JOIN_OBJ(self->text), memo);
    if (!text)
        goto error;
    Py_DECREF(element->text);
    element->text = JOIN_SET(text, JOIN_GET(self->text));

    tail = deepcopy(JOIN_OBJ(self->tail), memo);
    if (!tail)
        goto error;
    Py_DECREF(element->tail);
    element->tail = JOIN_SET(tail, JOIN_GET(self->tail));

    if (self->extra) {
        if (element_resize(element, self->extra->length) < 0)
            goto error;

        for (i = 0; i < self->extra->length; i++) {
            PyObject* child = deepcopy(self->extra->children[i], memo);
            if (!child) {
                element->extra->length = i;
                goto error;
            }
            element->extra->children[i] = child;
        }

        element->extra->length = self->extra->length;
    }

    /* add object to memo dictionary (so deepcopy won't visit it again) */
    id = PyLong_FromSsize_t((Py_uintptr_t) self);
    if (!id)
        goto error;

    i = PyDict_SetItem(memo, id, (PyObject*) element);

    Py_DECREF(id);

    if (i < 0)
        goto error;

    return (PyObject*) element;

  error:
    Py_DECREF(element);
    return NULL;
}

LOCAL(PyObject *)
deepcopy(PyObject *object, PyObject *memo)
{
    /* do a deep copy of the given object */
    PyObject *args;
    PyObject *result;
    elementtreestate *st;

    /* Fast paths */
    if (object == Py_None || PyUnicode_CheckExact(object)) {
        Py_INCREF(object);
        return object;
    }

    if (Py_REFCNT(object) == 1) {
        if (PyDict_CheckExact(object)) {
            PyObject *key, *value;
            Py_ssize_t pos = 0;
            int simple = 1;
            while (PyDict_Next(object, &pos, &key, &value)) {
                if (!PyUnicode_CheckExact(key) || !PyUnicode_CheckExact(value)) {
                    simple = 0;
                    break;
                }
            }
            if (simple)
                return PyDict_Copy(object);
            /* Fall through to general case */
        }
        else if (Element_CheckExact(object)) {
            return _elementtree_Element___deepcopy__((ElementObject *)object, memo);
        }
    }

    /* General case */
    st = ET_STATE_GLOBAL;
    if (!st->deepcopy_obj) {
        PyErr_SetString(PyExc_RuntimeError,
                        "deepcopy helper not found");
        return NULL;
    }

    args = PyTuple_Pack(2, object, memo);
    if (!args)
        return NULL;
    result = PyObject_CallObject(st->deepcopy_obj, args);
    Py_DECREF(args);
    return result;
}


/*[clinic input]
_elementtree.Element.__sizeof__ -> Py_ssize_t

[clinic start generated code]*/

static Py_ssize_t
_elementtree_Element___sizeof___impl(ElementObject *self)
/*[clinic end generated code: output=bf73867721008000 input=70f4b323d55a17c1]*/
{
    Py_ssize_t result = _PyObject_SIZE(Py_TYPE(self));
    if (self->extra) {
        result += sizeof(ElementObjectExtra);
        if (self->extra->children != self->extra->_children)
            result += sizeof(PyObject*) * self->extra->allocated;
    }
    return result;
}

/* dict keys for getstate/setstate. */
#define PICKLED_TAG "tag"
#define PICKLED_CHILDREN "_children"
#define PICKLED_ATTRIB "attrib"
#define PICKLED_TAIL "tail"
#define PICKLED_TEXT "text"

/* __getstate__ returns a fabricated instance dict as in the pure-Python
 * Element implementation, for interoperability/interchangeability.  This
 * makes the pure-Python implementation details an API, but (a) there aren't
 * any unnecessary structures there; and (b) it buys compatibility with 3.2
 * pickles.  See issue #16076.
 */
/*[clinic input]
_elementtree.Element.__getstate__

[clinic start generated code]*/

static PyObject *
_elementtree_Element___getstate___impl(ElementObject *self)
/*[clinic end generated code: output=37279aeeb6bb5b04 input=f0d16d7ec2f7adc1]*/
{
    Py_ssize_t i, noattrib;
    PyObject *instancedict = NULL, *children;

    /* Build a list of children. */
    children = PyList_New(self->extra ? self->extra->length : 0);
    if (!children)
        return NULL;
    for (i = 0; i < PyList_GET_SIZE(children); i++) {
        PyObject *child = self->extra->children[i];
        Py_INCREF(child);
        PyList_SET_ITEM(children, i, child);
    }

    /* Construct the state object. */
    noattrib = (self->extra == NULL || self->extra->attrib == Py_None);
    if (noattrib)
        instancedict = Py_BuildValue("{sOsOs{}sOsO}",
                                     PICKLED_TAG, self->tag,
                                     PICKLED_CHILDREN, children,
                                     PICKLED_ATTRIB,
                                     PICKLED_TEXT, JOIN_OBJ(self->text),
                                     PICKLED_TAIL, JOIN_OBJ(self->tail));
    else
        instancedict = Py_BuildValue("{sOsOsOsOsO}",
                                     PICKLED_TAG, self->tag,
                                     PICKLED_CHILDREN, children,
                                     PICKLED_ATTRIB, self->extra->attrib,
                                     PICKLED_TEXT, JOIN_OBJ(self->text),
                                     PICKLED_TAIL, JOIN_OBJ(self->tail));
    if (instancedict) {
        Py_DECREF(children);
        return instancedict;
    }
    else {
        for (i = 0; i < PyList_GET_SIZE(children); i++)
            Py_DECREF(PyList_GET_ITEM(children, i));
        Py_DECREF(children);

        return NULL;
    }
}

static PyObject *
element_setstate_from_attributes(ElementObject *self,
                                 PyObject *tag,
                                 PyObject *attrib,
                                 PyObject *text,
                                 PyObject *tail,
                                 PyObject *children)
{
    Py_ssize_t i, nchildren;

    if (!tag) {
        PyErr_SetString(PyExc_TypeError, "tag may not be NULL");
        return NULL;
    }

    Py_INCREF(tag);
    Py_XSETREF(self->tag, tag);

    _clear_joined_ptr(&self->text);
    self->text = text ? JOIN_SET(text, PyList_CheckExact(text)) : Py_None;
    Py_INCREF(JOIN_OBJ(self->text));

    _clear_joined_ptr(&self->tail);
    self->tail = tail ? JOIN_SET(tail, PyList_CheckExact(tail)) : Py_None;
    Py_INCREF(JOIN_OBJ(self->tail));

    /* Handle ATTRIB and CHILDREN. */
    if (!children && !attrib)
        Py_RETURN_NONE;

    /* Compute 'nchildren'. */
    if (children) {
        if (!PyList_Check(children)) {
            PyErr_SetString(PyExc_TypeError, "'_children' is not a list");
            return NULL;
        }
        nchildren = PyList_Size(children);
    }
    else {
        nchildren = 0;
    }

    /* Allocate 'extra'. */
    if (element_resize(self, nchildren)) {
        return NULL;
    }
    assert(self->extra && self->extra->allocated >= nchildren);

    /* Copy children */
    for (i = 0; i < nchildren; i++) {
        self->extra->children[i] = PyList_GET_ITEM(children, i);
        Py_INCREF(self->extra->children[i]);
    }

    self->extra->length = nchildren;
    self->extra->allocated = nchildren;

    /* Stash attrib. */
    if (attrib) {
        Py_INCREF(attrib);
        Py_XSETREF(self->extra->attrib, attrib);
    }

    Py_RETURN_NONE;
}

/* __setstate__ for Element instance from the Python implementation.
 * 'state' should be the instance dict.
 */

static PyObject *
element_setstate_from_Python(ElementObject *self, PyObject *state)
{
    static char *kwlist[] = {PICKLED_TAG, PICKLED_ATTRIB, PICKLED_TEXT,
                             PICKLED_TAIL, PICKLED_CHILDREN, 0};
    PyObject *args;
    PyObject *tag, *attrib, *text, *tail, *children;
    PyObject *retval;

    tag = attrib = text = tail = children = NULL;
    args = PyTuple_New(0);
    if (!args)
        return NULL;

    if (PyArg_ParseTupleAndKeywords(args, state, "|$OOOOO", kwlist, &tag,
                                    &attrib, &text, &tail, &children))
        retval = element_setstate_from_attributes(self, tag, attrib, text,
                                                  tail, children);
    else
        retval = NULL;

    Py_DECREF(args);
    return retval;
}

/*[clinic input]
_elementtree.Element.__setstate__

    state: object
    /

[clinic start generated code]*/

static PyObject *
_elementtree_Element___setstate__(ElementObject *self, PyObject *state)
/*[clinic end generated code: output=ea28bf3491b1f75e input=aaf80abea7c1e3b9]*/
{
    if (!PyDict_CheckExact(state)) {
        PyErr_Format(PyExc_TypeError,
                     "Don't know how to unpickle \"%.200R\" as an Element",
                     state);
        return NULL;
    }
    else
        return element_setstate_from_Python(self, state);
}

LOCAL(int)
checkpath(PyObject* tag)
{
    Py_ssize_t i;
    int check = 1;

    /* check if a tag contains an xpath character */

#define PATHCHAR(ch) \
    (ch == '/' || ch == '*' || ch == '[' || ch == '@' || ch == '.')

    if (PyUnicode_Check(tag)) {
        const Py_ssize_t len = PyUnicode_GET_LENGTH(tag);
        void *data = PyUnicode_DATA(tag);
        unsigned int kind = PyUnicode_KIND(tag);
        for (i = 0; i < len; i++) {
            Py_UCS4 ch = PyUnicode_READ(kind, data, i);
            if (ch == '{')
                check = 0;
            else if (ch == '}')
                check = 1;
            else if (check && PATHCHAR(ch))
                return 1;
        }
        return 0;
    }
    if (PyBytes_Check(tag)) {
        char *p = PyBytes_AS_STRING(tag);
        for (i = 0; i < PyBytes_GET_SIZE(tag); i++) {
            if (p[i] == '{')
                check = 0;
            else if (p[i] == '}')
                check = 1;
            else if (check && PATHCHAR(p[i]))
                return 1;
        }
        return 0;
    }

    return 1; /* unknown type; might be path expression */
}

/*[clinic input]
_elementtree.Element.extend

    elements: object
    /

[clinic start generated code]*/

static PyObject *
_elementtree_Element_extend(ElementObject *self, PyObject *elements)
/*[clinic end generated code: output=f6e67fc2ff529191 input=807bc4f31c69f7c0]*/
{
    PyObject* seq;
    Py_ssize_t i;

    seq = PySequence_Fast(elements, "");
    if (!seq) {
        PyErr_Format(
            PyExc_TypeError,
            "expected sequence, not \"%.200s\"", Py_TYPE(elements)->tp_name
            );
        return NULL;
    }

    for (i = 0; i < PySequence_Fast_GET_SIZE(seq); i++) {
        PyObject* element = PySequence_Fast_GET_ITEM(seq, i);
        Py_INCREF(element);
        if (!PyObject_TypeCheck(element, (PyTypeObject *)&Element_Type)) {
            PyErr_Format(
                PyExc_TypeError,
                "expected an Element, not \"%.200s\"",
                Py_TYPE(element)->tp_name);
            Py_DECREF(seq);
            Py_DECREF(element);
            return NULL;
        }

        if (element_add_subelement(self, element) < 0) {
            Py_DECREF(seq);
            Py_DECREF(element);
            return NULL;
        }
        Py_DECREF(element);
    }

    Py_DECREF(seq);

    Py_RETURN_NONE;
}

/*[clinic input]
_elementtree.Element.find

    path: object
    namespaces: object = None

[clinic start generated code]*/

static PyObject *
_elementtree_Element_find_impl(ElementObject *self, PyObject *path,
                               PyObject *namespaces)
/*[clinic end generated code: output=41b43f0f0becafae input=359b6985f6489d2e]*/
{
    Py_ssize_t i;
    elementtreestate *st = ET_STATE_GLOBAL;

    if (checkpath(path) || namespaces != Py_None) {
        _Py_IDENTIFIER(find);
        return _PyObject_CallMethodId(
            st->elementpath_obj, &PyId_find, "OOO", self, path, namespaces
            );
    }

    if (!self->extra)
        Py_RETURN_NONE;

    for (i = 0; i < self->extra->length; i++) {
        PyObject* item = self->extra->children[i];
        int rc;
        if (!Element_CheckExact(item))
            continue;
        Py_INCREF(item);
        rc = PyObject_RichCompareBool(((ElementObject*)item)->tag, path, Py_EQ);
        if (rc > 0)
            return item;
        Py_DECREF(item);
        if (rc < 0)
            return NULL;
    }

    Py_RETURN_NONE;
}

/*[clinic input]
_elementtree.Element.findtext

    path: object
    default: object = None
    namespaces: object = None

[clinic start generated code]*/

static PyObject *
_elementtree_Element_findtext_impl(ElementObject *self, PyObject *path,
                                   PyObject *default_value,
                                   PyObject *namespaces)
/*[clinic end generated code: output=83b3ba4535d308d2 input=b53a85aa5aa2a916]*/
{
    Py_ssize_t i;
    _Py_IDENTIFIER(findtext);
    elementtreestate *st = ET_STATE_GLOBAL;

    if (checkpath(path) || namespaces != Py_None)
        return _PyObject_CallMethodId(
            st->elementpath_obj, &PyId_findtext, "OOOO", self, path, default_value, namespaces
            );

    if (!self->extra) {
        Py_INCREF(default_value);
        return default_value;
    }

    for (i = 0; i < self->extra->length; i++) {
        ElementObject* item = (ElementObject*) self->extra->children[i];
        int rc;
        if (!Element_CheckExact(item))
            continue;
        Py_INCREF(item);
        rc = PyObject_RichCompareBool(item->tag, path, Py_EQ);
        if (rc > 0) {
            PyObject* text = element_get_text(item);
            if (text == Py_None) {
                Py_DECREF(item);
                return PyUnicode_New(0, 0);
            }
            Py_XINCREF(text);
            Py_DECREF(item);
            return text;
        }
        Py_DECREF(item);
        if (rc < 0)
            return NULL;
    }

    Py_INCREF(default_value);
    return default_value;
}

/*[clinic input]
_elementtree.Element.findall

    path: object
    namespaces: object = None

[clinic start generated code]*/

static PyObject *
_elementtree_Element_findall_impl(ElementObject *self, PyObject *path,
                                  PyObject *namespaces)
/*[clinic end generated code: output=1a0bd9f5541b711d input=4d9e6505a638550c]*/
{
    Py_ssize_t i;
    PyObject* out;
    PyObject* tag = path;
    elementtreestate *st = ET_STATE_GLOBAL;

    if (checkpath(tag) || namespaces != Py_None) {
        _Py_IDENTIFIER(findall);
        return _PyObject_CallMethodId(
            st->elementpath_obj, &PyId_findall, "OOO", self, tag, namespaces
            );
    }

    out = PyList_New(0);
    if (!out)
        return NULL;

    if (!self->extra)
        return out;

    for (i = 0; i < self->extra->length; i++) {
        PyObject* item = self->extra->children[i];
        int rc;
        if (!Element_CheckExact(item))
            continue;
        Py_INCREF(item);
        rc = PyObject_RichCompareBool(((ElementObject*)item)->tag, tag, Py_EQ);
        if (rc != 0 && (rc < 0 || PyList_Append(out, item) < 0)) {
            Py_DECREF(item);
            Py_DECREF(out);
            return NULL;
        }
        Py_DECREF(item);
    }

    return out;
}

/*[clinic input]
_elementtree.Element.iterfind

    path: object
    namespaces: object = None

[clinic start generated code]*/

static PyObject *
_elementtree_Element_iterfind_impl(ElementObject *self, PyObject *path,
                                   PyObject *namespaces)
/*[clinic end generated code: output=ecdd56d63b19d40f input=abb974e350fb65c7]*/
{
    PyObject* tag = path;
    _Py_IDENTIFIER(iterfind);
    elementtreestate *st = ET_STATE_GLOBAL;

    return _PyObject_CallMethodId(
        st->elementpath_obj, &PyId_iterfind, "OOO", self, tag, namespaces);
}

/*[clinic input]
_elementtree.Element.get

    key: object
    default: object = None

[clinic start generated code]*/

static PyObject *
_elementtree_Element_get_impl(ElementObject *self, PyObject *key,
                              PyObject *default_value)
/*[clinic end generated code: output=523c614142595d75 input=ee153bbf8cdb246e]*/
{
    PyObject* value;

    if (!self->extra || self->extra->attrib == Py_None)
        value = default_value;
    else {
        value = PyDict_GetItem(self->extra->attrib, key);
        if (!value)
            value = default_value;
    }

    Py_INCREF(value);
    return value;
}

/*[clinic input]
_elementtree.Element.getchildren

[clinic start generated code]*/

static PyObject *
_elementtree_Element_getchildren_impl(ElementObject *self)
/*[clinic end generated code: output=e50ffe118637b14f input=0f754dfded150d5f]*/
{
    Py_ssize_t i;
    PyObject* list;

    /* FIXME: report as deprecated? */

    if (!self->extra)
        return PyList_New(0);

    list = PyList_New(self->extra->length);
    if (!list)
        return NULL;

    for (i = 0; i < self->extra->length; i++) {
        PyObject* item = self->extra->children[i];
        Py_INCREF(item);
        PyList_SET_ITEM(list, i, item);
    }

    return list;
}


static PyObject *
create_elementiter(ElementObject *self, PyObject *tag, int gettext);


/*[clinic input]
_elementtree.Element.iter

    tag: object = None

[clinic start generated code]*/

static PyObject *
_elementtree_Element_iter_impl(ElementObject *self, PyObject *tag)
/*[clinic end generated code: output=3f49f9a862941cc5 input=774d5b12e573aedd]*/
{
    if (PyUnicode_Check(tag)) {
        if (PyUnicode_READY(tag) < 0)
            return NULL;
        if (PyUnicode_GET_LENGTH(tag) == 1 && PyUnicode_READ_CHAR(tag, 0) == '*')
            tag = Py_None;
    }
    else if (PyBytes_Check(tag)) {
        if (PyBytes_GET_SIZE(tag) == 1 && *PyBytes_AS_STRING(tag) == '*')
            tag = Py_None;
    }

    return create_elementiter(self, tag, 0);
}


/*[clinic input]
_elementtree.Element.itertext

[clinic start generated code]*/

static PyObject *
_elementtree_Element_itertext_impl(ElementObject *self)
/*[clinic end generated code: output=5fa34b2fbcb65df6 input=af8f0e42cb239c89]*/
{
    return create_elementiter(self, Py_None, 1);
}


static PyObject*
element_getitem(PyObject* self_, Py_ssize_t index)
{
    ElementObject* self = (ElementObject*) self_;

    if (!self->extra || index < 0 || index >= self->extra->length) {
        PyErr_SetString(
            PyExc_IndexError,
            "child index out of range"
            );
        return NULL;
    }

    Py_INCREF(self->extra->children[index]);
    return self->extra->children[index];
}

/*[clinic input]
_elementtree.Element.insert

    index: Py_ssize_t
    subelement: object(subclass_of='&Element_Type')
    /

[clinic start generated code]*/

static PyObject *
_elementtree_Element_insert_impl(ElementObject *self, Py_ssize_t index,
                                 PyObject *subelement)
/*[clinic end generated code: output=990adfef4d424c0b input=cd6fbfcdab52d7a8]*/
{
    Py_ssize_t i;

    if (!self->extra) {
        if (create_extra(self, NULL) < 0)
            return NULL;
    }

    if (index < 0) {
        index += self->extra->length;
        if (index < 0)
            index = 0;
    }
    if (index > self->extra->length)
        index = self->extra->length;

    if (element_resize(self, 1) < 0)
        return NULL;

    for (i = self->extra->length; i > index; i--)
        self->extra->children[i] = self->extra->children[i-1];

    Py_INCREF(subelement);
    self->extra->children[index] = subelement;

    self->extra->length++;

    Py_RETURN_NONE;
}

/*[clinic input]
_elementtree.Element.items

[clinic start generated code]*/

static PyObject *
_elementtree_Element_items_impl(ElementObject *self)
/*[clinic end generated code: output=6db2c778ce3f5a4d input=adbe09aaea474447]*/
{
    if (!self->extra || self->extra->attrib == Py_None)
        return PyList_New(0);

    return PyDict_Items(self->extra->attrib);
}

/*[clinic input]
_elementtree.Element.keys

[clinic start generated code]*/

static PyObject *
_elementtree_Element_keys_impl(ElementObject *self)
/*[clinic end generated code: output=bc5bfabbf20eeb3c input=f02caf5b496b5b0b]*/
{
    if (!self->extra || self->extra->attrib == Py_None)
        return PyList_New(0);

    return PyDict_Keys(self->extra->attrib);
}

static Py_ssize_t
element_length(ElementObject* self)
{
    if (!self->extra)
        return 0;

    return self->extra->length;
}

/*[clinic input]
_elementtree.Element.makeelement

    tag: object
    attrib: object
    /

[clinic start generated code]*/

static PyObject *
_elementtree_Element_makeelement_impl(ElementObject *self, PyObject *tag,
                                      PyObject *attrib)
/*[clinic end generated code: output=4109832d5bb789ef input=9480d1d2e3e68235]*/
{
    PyObject* elem;

    attrib = PyDict_Copy(attrib);
    if (!attrib)
        return NULL;

    elem = create_new_element(tag, attrib);

    Py_DECREF(attrib);

    return elem;
}

/*[clinic input]
_elementtree.Element.remove

    subelement: object(subclass_of='&Element_Type')
    /

[clinic start generated code]*/

static PyObject *
_elementtree_Element_remove_impl(ElementObject *self, PyObject *subelement)
/*[clinic end generated code: output=38fe6c07d6d87d1f input=d52fc28ededc0bd8]*/
{
    Py_ssize_t i;
    int rc;
    PyObject *found;

    if (!self->extra) {
        /* element has no children, so raise exception */
        PyErr_SetString(
            PyExc_ValueError,
            "list.remove(x): x not in list"
            );
        return NULL;
    }

    for (i = 0; i < self->extra->length; i++) {
        if (self->extra->children[i] == subelement)
            break;
        rc = PyObject_RichCompareBool(self->extra->children[i], subelement, Py_EQ);
        if (rc > 0)
            break;
        if (rc < 0)
            return NULL;
    }

    if (i >= self->extra->length) {
        /* subelement is not in children, so raise exception */
        PyErr_SetString(
            PyExc_ValueError,
            "list.remove(x): x not in list"
            );
        return NULL;
    }

    found = self->extra->children[i];

    self->extra->length--;
    for (; i < self->extra->length; i++)
        self->extra->children[i] = self->extra->children[i+1];

    Py_DECREF(found);
    Py_RETURN_NONE;
}

static PyObject*
element_repr(ElementObject* self)
{
    if (self->tag)
        return PyUnicode_FromFormat("<Element %R at %p>", self->tag, self);
    else
        return PyUnicode_FromFormat("<Element at %p>", self);
}

/*[clinic input]
_elementtree.Element.set

    key: object
    value: object
    /

[clinic start generated code]*/

static PyObject *
_elementtree_Element_set_impl(ElementObject *self, PyObject *key,
                              PyObject *value)
/*[clinic end generated code: output=fb938806be3c5656 input=1efe90f7d82b3fe9]*/
{
    PyObject* attrib;

    if (!self->extra) {
        if (create_extra(self, NULL) < 0)
            return NULL;
    }

    attrib = element_get_attrib(self);
    if (!attrib)
        return NULL;

    if (PyDict_SetItem(attrib, key, value) < 0)
        return NULL;

    Py_RETURN_NONE;
}

static int
element_setitem(PyObject* self_, Py_ssize_t index, PyObject* item)
{
    ElementObject* self = (ElementObject*) self_;
    Py_ssize_t i;
    PyObject* old;

    if (!self->extra || index < 0 || index >= self->extra->length) {
        PyErr_SetString(
            PyExc_IndexError,
            "child assignment index out of range");
        return -1;
    }

    old = self->extra->children[index];

    if (item) {
        Py_INCREF(item);
        self->extra->children[index] = item;
    } else {
        self->extra->length--;
        for (i = index; i < self->extra->length; i++)
            self->extra->children[i] = self->extra->children[i+1];
    }

    Py_DECREF(old);

    return 0;
}

static PyObject*
element_subscr(PyObject* self_, PyObject* item)
{
    ElementObject* self = (ElementObject*) self_;

    if (PyIndex_Check(item)) {
        Py_ssize_t i = PyNumber_AsSsize_t(item, PyExc_IndexError);

        if (i == -1 && PyErr_Occurred()) {
            return NULL;
        }
        if (i < 0 && self->extra)
            i += self->extra->length;
        return element_getitem(self_, i);
    }
    else if (PySlice_Check(item)) {
        Py_ssize_t start, stop, step, slicelen, cur, i;
        PyObject* list;

        if (!self->extra)
            return PyList_New(0);

        if (PySlice_GetIndicesEx(item,
                self->extra->length,
                &start, &stop, &step, &slicelen) < 0) {
            return NULL;
        }

        if (slicelen <= 0)
            return PyList_New(0);
        else {
            list = PyList_New(slicelen);
            if (!list)
                return NULL;

            for (cur = start, i = 0; i < slicelen;
                 cur += step, i++) {
                PyObject* item = self->extra->children[cur];
                Py_INCREF(item);
                PyList_SET_ITEM(list, i, item);
            }

            return list;
        }
    }
    else {
        PyErr_SetString(PyExc_TypeError,
                "element indices must be integers");
        return NULL;
    }
}

static int
element_ass_subscr(PyObject* self_, PyObject* item, PyObject* value)
{
    ElementObject* self = (ElementObject*) self_;

    if (PyIndex_Check(item)) {
        Py_ssize_t i = PyNumber_AsSsize_t(item, PyExc_IndexError);

        if (i == -1 && PyErr_Occurred()) {
            return -1;
        }
        if (i < 0 && self->extra)
            i += self->extra->length;
        return element_setitem(self_, i, value);
    }
    else if (PySlice_Check(item)) {
        Py_ssize_t start, stop, step, slicelen, newlen, cur, i;

        PyObject* recycle = NULL;
        PyObject* seq;

        if (!self->extra) {
            if (create_extra(self, NULL) < 0)
                return -1;
        }

        if (PySlice_GetIndicesEx(item,
                self->extra->length,
                &start, &stop, &step, &slicelen) < 0) {
            return -1;
        }

        if (value == NULL) {
            /* Delete slice */
            size_t cur;
            Py_ssize_t i;

            if (slicelen <= 0)
                return 0;

            /* Since we're deleting, the direction of the range doesn't matter,
             * so for simplicity make it always ascending.
            */
            if (step < 0) {
                stop = start + 1;
                start = stop + step * (slicelen - 1) - 1;
                step = -step;
            }

            assert((size_t)slicelen <= PY_SIZE_MAX / sizeof(PyObject *));

            /* recycle is a list that will contain all the children
             * scheduled for removal.
            */
            if (!(recycle = PyList_New(slicelen))) {
                PyErr_NoMemory();
                return -1;
            }

            /* This loop walks over all the children that have to be deleted,
             * with cur pointing at them. num_moved is the amount of children
             * until the next deleted child that have to be "shifted down" to
             * occupy the deleted's places.
             * Note that in the ith iteration, shifting is done i+i places down
             * because i children were already removed.
            */
            for (cur = start, i = 0; cur < (size_t)stop; cur += step, ++i) {
                /* Compute how many children have to be moved, clipping at the
                 * list end.
                */
                Py_ssize_t num_moved = step - 1;
                if (cur + step >= (size_t)self->extra->length) {
                    num_moved = self->extra->length - cur - 1;
                }

                PyList_SET_ITEM(recycle, i, self->extra->children[cur]);

                memmove(
                    self->extra->children + cur - i,
                    self->extra->children + cur + 1,
                    num_moved * sizeof(PyObject *));
            }

            /* Leftover "tail" after the last removed child */
            cur = start + (size_t)slicelen * step;
            if (cur < (size_t)self->extra->length) {
                memmove(
                    self->extra->children + cur - slicelen,
                    self->extra->children + cur,
                    (self->extra->length - cur) * sizeof(PyObject *));
            }

            self->extra->length -= slicelen;

            /* Discard the recycle list with all the deleted sub-elements */
            Py_XDECREF(recycle);
            return 0;
        }

        /* A new slice is actually being assigned */
        seq = PySequence_Fast(value, "");
        if (!seq) {
            PyErr_Format(
                PyExc_TypeError,
                "expected sequence, not \"%.200s\"", Py_TYPE(value)->tp_name
                );
            return -1;
        }
        newlen = PySequence_Size(seq);

        if (step !=  1 && newlen != slicelen)
        {
            Py_DECREF(seq);
            PyErr_Format(PyExc_ValueError,
                "attempt to assign sequence of size %zd "
                "to extended slice of size %zd",
                newlen, slicelen
                );
            return -1;
        }

        /* Resize before creating the recycle bin, to prevent refleaks. */
        if (newlen > slicelen) {
            if (element_resize(self, newlen - slicelen) < 0) {
                Py_DECREF(seq);
                return -1;
            }
        }

        if (slicelen > 0) {
            /* to avoid recursive calls to this method (via decref), move
               old items to the recycle bin here, and get rid of them when
               we're done modifying the element */
            recycle = PyList_New(slicelen);
            if (!recycle) {
                Py_DECREF(seq);
                return -1;
            }
            for (cur = start, i = 0; i < slicelen;
                 cur += step, i++)
                PyList_SET_ITEM(recycle, i, self->extra->children[cur]);
        }

        if (newlen < slicelen) {
            /* delete slice */
            for (i = stop; i < self->extra->length; i++)
                self->extra->children[i + newlen - slicelen] = self->extra->children[i];
        } else if (newlen > slicelen) {
            /* insert slice */
            for (i = self->extra->length-1; i >= stop; i--)
                self->extra->children[i + newlen - slicelen] = self->extra->children[i];
        }

        /* replace the slice */
        for (cur = start, i = 0; i < newlen;
             cur += step, i++) {
            PyObject* element = PySequence_Fast_GET_ITEM(seq, i);
            Py_INCREF(element);
            self->extra->children[cur] = element;
        }

        self->extra->length += newlen - slicelen;

        Py_DECREF(seq);

        /* discard the recycle bin, and everything in it */
        Py_XDECREF(recycle);

        return 0;
    }
    else {
        PyErr_SetString(PyExc_TypeError,
                "element indices must be integers");
        return -1;
    }
}

static PyObject*
element_tag_getter(ElementObject *self, void *closure)
{
    PyObject *res = self->tag;
    Py_INCREF(res);
    return res;
}

static PyObject*
element_text_getter(ElementObject *self, void *closure)
{
    PyObject *res = element_get_text(self);
    Py_XINCREF(res);
    return res;
}

static PyObject*
element_tail_getter(ElementObject *self, void *closure)
{
    PyObject *res = element_get_tail(self);
    Py_XINCREF(res);
    return res;
}

static PyObject*
element_attrib_getter(ElementObject *self, void *closure)
{
    PyObject *res;
    if (!self->extra) {
        if (create_extra(self, NULL) < 0)
            return NULL;
    }
    res = element_get_attrib(self);
    Py_XINCREF(res);
    return res;
}

/* macro for setter validation */
#define _VALIDATE_ATTR_VALUE(V)                     \
    if ((V) == NULL) {                              \
        PyErr_SetString(                            \
            PyExc_AttributeError,                   \
            "can't delete element attribute");      \
        return -1;                                  \
    }

static int
element_tag_setter(ElementObject *self, PyObject *value, void *closure)
{
    _VALIDATE_ATTR_VALUE(value);
    Py_INCREF(value);
    Py_SETREF(self->tag, value);
    return 0;
}

static int
element_text_setter(ElementObject *self, PyObject *value, void *closure)
{
    _VALIDATE_ATTR_VALUE(value);
    Py_INCREF(value);
    Py_DECREF(JOIN_OBJ(self->text));
    self->text = value;
    return 0;
}

static int
element_tail_setter(ElementObject *self, PyObject *value, void *closure)
{
    _VALIDATE_ATTR_VALUE(value);
    Py_INCREF(value);
    Py_DECREF(JOIN_OBJ(self->tail));
    self->tail = value;
    return 0;
}

<<<<<<< HEAD
static int
element_attrib_setter(ElementObject *self, PyObject *value, void *closure)
{
    _VALIDATE_ATTR_VALUE(value);
    if (!self->extra) {
        if (create_extra(self, NULL) < 0)
            return -1;
=======
    if (strcmp(name, "tag") == 0) {
        Py_INCREF(value);
        Py_XSETREF(self->tag, value);
    } else if (strcmp(name, "text") == 0) {
        Py_DECREF(JOIN_OBJ(self->text));
        self->text = value;
        Py_INCREF(self->text);
    } else if (strcmp(name, "tail") == 0) {
        Py_DECREF(JOIN_OBJ(self->tail));
        self->tail = value;
        Py_INCREF(self->tail);
    } else if (strcmp(name, "attrib") == 0) {
        if (!self->extra) {
            if (create_extra(self, NULL) < 0)
                return -1;
        }
        Py_INCREF(value);
        Py_XSETREF(self->extra->attrib, value);
    } else {
        PyErr_SetString(PyExc_AttributeError,
            "Can't set arbitrary attributes on Element");
        return -1;
>>>>>>> 48842714
    }
    Py_INCREF(value);
    Py_SETREF(self->extra->attrib, value);
    return 0;
}

static PySequenceMethods element_as_sequence = {
    (lenfunc) element_length,
    0, /* sq_concat */
    0, /* sq_repeat */
    element_getitem,
    0,
    element_setitem,
    0,
};

/******************************* Element iterator ****************************/

/* ElementIterObject represents the iteration state over an XML element in
 * pre-order traversal. To keep track of which sub-element should be returned
 * next, a stack of parents is maintained. This is a standard stack-based
 * iterative pre-order traversal of a tree.
 * The stack is managed using a continuous array.
 * Each stack item contains the saved parent to which we should return after
 * the current one is exhausted, and the next child to examine in that parent.
 */
typedef struct ParentLocator_t {
    ElementObject *parent;
    Py_ssize_t child_index;
} ParentLocator;

typedef struct {
    PyObject_HEAD
    ParentLocator *parent_stack;
    Py_ssize_t parent_stack_used;
    Py_ssize_t parent_stack_size;
    ElementObject *root_element;
    PyObject *sought_tag;
    int gettext;
} ElementIterObject;


static void
elementiter_dealloc(ElementIterObject *it)
{
    Py_ssize_t i = it->parent_stack_used;
    it->parent_stack_used = 0;
    while (i--)
        Py_XDECREF(it->parent_stack[i].parent);
    PyMem_Free(it->parent_stack);

    Py_XDECREF(it->sought_tag);
    Py_XDECREF(it->root_element);

    PyObject_GC_UnTrack(it);
    PyObject_GC_Del(it);
}

static int
elementiter_traverse(ElementIterObject *it, visitproc visit, void *arg)
{
    Py_ssize_t i = it->parent_stack_used;
    while (i--)
        Py_VISIT(it->parent_stack[i].parent);

    Py_VISIT(it->root_element);
    Py_VISIT(it->sought_tag);
    return 0;
}

/* Helper function for elementiter_next. Add a new parent to the parent stack.
 */
static int
parent_stack_push_new(ElementIterObject *it, ElementObject *parent)
{
    ParentLocator *item;

    if (it->parent_stack_used >= it->parent_stack_size) {
        Py_ssize_t new_size = it->parent_stack_size * 2;  /* never overflow */
        ParentLocator *parent_stack = it->parent_stack;
        PyMem_Resize(parent_stack, ParentLocator, new_size);
        if (parent_stack == NULL)
            return -1;
        it->parent_stack = parent_stack;
        it->parent_stack_size = new_size;
    }
    item = it->parent_stack + it->parent_stack_used++;
    Py_INCREF(parent);
    item->parent = parent;
    item->child_index = 0;
    return 0;
}

static PyObject *
elementiter_next(ElementIterObject *it)
{
    /* Sub-element iterator.
     *
     * A short note on gettext: this function serves both the iter() and
     * itertext() methods to avoid code duplication. However, there are a few
     * small differences in the way these iterations work. Namely:
     *   - itertext() only yields text from nodes that have it, and continues
     *     iterating when a node doesn't have text (so it doesn't return any
     *     node like iter())
     *   - itertext() also has to handle tail, after finishing with all the
     *     children of a node.
     */
    int rc;
    ElementObject *elem;
    PyObject *text;

    while (1) {
        /* Handle the case reached in the beginning and end of iteration, where
         * the parent stack is empty. If root_element is NULL and we're here, the
         * iterator is exhausted.
         */
        if (!it->parent_stack_used) {
            if (!it->root_element) {
                PyErr_SetNone(PyExc_StopIteration);
                return NULL;
            }

            elem = it->root_element;  /* steals a reference */
            it->root_element = NULL;
        }
        else {
            /* See if there are children left to traverse in the current parent. If
             * yes, visit the next child. If not, pop the stack and try again.
             */
            ParentLocator *item = &it->parent_stack[it->parent_stack_used - 1];
            Py_ssize_t child_index = item->child_index;
            ElementObjectExtra *extra;
            elem = item->parent;
            extra = elem->extra;
            if (!extra || child_index >= extra->length) {
                it->parent_stack_used--;
                /* Note that extra condition on it->parent_stack_used here;
                 * this is because itertext() is supposed to only return *inner*
                 * text, not text following the element it began iteration with.
                 */
                if (it->gettext && it->parent_stack_used) {
                    text = element_get_tail(elem);
                    goto gettext;
                }
                Py_DECREF(elem);
                continue;
            }

            elem = (ElementObject *)extra->children[child_index];
            item->child_index++;
            Py_INCREF(elem);
        }

        if (parent_stack_push_new(it, elem) < 0) {
            Py_DECREF(elem);
            PyErr_NoMemory();
            return NULL;
        }
        if (it->gettext) {
            text = element_get_text(elem);
            goto gettext;
        }

        if (it->sought_tag == Py_None)
            return (PyObject *)elem;

        rc = PyObject_RichCompareBool(elem->tag, it->sought_tag, Py_EQ);
        if (rc > 0)
            return (PyObject *)elem;

        Py_DECREF(elem);
        if (rc < 0)
            return NULL;
        continue;

gettext:
        if (!text) {
            Py_DECREF(elem);
            return NULL;
        }
        if (text == Py_None) {
            Py_DECREF(elem);
        }
        else {
            Py_INCREF(text);
            Py_DECREF(elem);
            rc = PyObject_IsTrue(text);
            if (rc > 0)
                return text;
            Py_DECREF(text);
            if (rc < 0)
                return NULL;
        }
    }

    return NULL;
}


static PyTypeObject ElementIter_Type = {
    PyVarObject_HEAD_INIT(NULL, 0)
    /* Using the module's name since the pure-Python implementation does not
       have such a type. */
    "_elementtree._element_iterator",           /* tp_name */
    sizeof(ElementIterObject),                  /* tp_basicsize */
    0,                                          /* tp_itemsize */
    /* methods */
    (destructor)elementiter_dealloc,            /* tp_dealloc */
    0,                                          /* tp_print */
    0,                                          /* tp_getattr */
    0,                                          /* tp_setattr */
    0,                                          /* tp_reserved */
    0,                                          /* tp_repr */
    0,                                          /* tp_as_number */
    0,                                          /* tp_as_sequence */
    0,                                          /* tp_as_mapping */
    0,                                          /* tp_hash */
    0,                                          /* tp_call */
    0,                                          /* tp_str */
    0,                                          /* tp_getattro */
    0,                                          /* tp_setattro */
    0,                                          /* tp_as_buffer */
    Py_TPFLAGS_DEFAULT | Py_TPFLAGS_HAVE_GC,    /* tp_flags */
    0,                                          /* tp_doc */
    (traverseproc)elementiter_traverse,         /* tp_traverse */
    0,                                          /* tp_clear */
    0,                                          /* tp_richcompare */
    0,                                          /* tp_weaklistoffset */
    PyObject_SelfIter,                          /* tp_iter */
    (iternextfunc)elementiter_next,             /* tp_iternext */
    0,                                          /* tp_methods */
    0,                                          /* tp_members */
    0,                                          /* tp_getset */
    0,                                          /* tp_base */
    0,                                          /* tp_dict */
    0,                                          /* tp_descr_get */
    0,                                          /* tp_descr_set */
    0,                                          /* tp_dictoffset */
    0,                                          /* tp_init */
    0,                                          /* tp_alloc */
    0,                                          /* tp_new */
};

#define INIT_PARENT_STACK_SIZE 8

static PyObject *
create_elementiter(ElementObject *self, PyObject *tag, int gettext)
{
    ElementIterObject *it;

    it = PyObject_GC_New(ElementIterObject, &ElementIter_Type);
    if (!it)
        return NULL;

    Py_INCREF(tag);
    it->sought_tag = tag;
    it->gettext = gettext;
    Py_INCREF(self);
    it->root_element = self;

    PyObject_GC_Track(it);

    it->parent_stack = PyMem_New(ParentLocator, INIT_PARENT_STACK_SIZE);
    if (it->parent_stack == NULL) {
        Py_DECREF(it);
        PyErr_NoMemory();
        return NULL;
    }
    it->parent_stack_used = 0;
    it->parent_stack_size = INIT_PARENT_STACK_SIZE;

    return (PyObject *)it;
}


/* ==================================================================== */
/* the tree builder type */

typedef struct {
    PyObject_HEAD

    PyObject *root; /* root node (first created node) */

    PyObject *this; /* current node */
    PyObject *last; /* most recently created node */

    PyObject *data; /* data collector (string or list), or NULL */

    PyObject *stack; /* element stack */
    Py_ssize_t index; /* current stack size (0 means empty) */

    PyObject *element_factory;

    /* element tracing */
    PyObject *events_append; /* the append method of the list of events, or NULL */
    PyObject *start_event_obj; /* event objects (NULL to ignore) */
    PyObject *end_event_obj;
    PyObject *start_ns_event_obj;
    PyObject *end_ns_event_obj;
} TreeBuilderObject;

#define TreeBuilder_CheckExact(op) (Py_TYPE(op) == &TreeBuilder_Type)

/* -------------------------------------------------------------------- */
/* constructor and destructor */

static PyObject *
treebuilder_new(PyTypeObject *type, PyObject *args, PyObject *kwds)
{
    TreeBuilderObject *t = (TreeBuilderObject *)type->tp_alloc(type, 0);
    if (t != NULL) {
        t->root = NULL;

        Py_INCREF(Py_None);
        t->this = Py_None;
        Py_INCREF(Py_None);
        t->last = Py_None;

        t->data = NULL;
        t->element_factory = NULL;
        t->stack = PyList_New(20);
        if (!t->stack) {
            Py_DECREF(t->this);
            Py_DECREF(t->last);
            Py_DECREF((PyObject *) t);
            return NULL;
        }
        t->index = 0;

        t->events_append = NULL;
        t->start_event_obj = t->end_event_obj = NULL;
        t->start_ns_event_obj = t->end_ns_event_obj = NULL;
    }
    return (PyObject *)t;
}

/*[clinic input]
_elementtree.TreeBuilder.__init__

    element_factory: object = NULL

[clinic start generated code]*/

static int
_elementtree_TreeBuilder___init___impl(TreeBuilderObject *self,
                                       PyObject *element_factory)
/*[clinic end generated code: output=91cfa7558970ee96 input=1b424eeefc35249c]*/
{
    if (element_factory) {
        Py_INCREF(element_factory);
        Py_SETREF(self->element_factory, element_factory);
    }

    return 0;
}

static int
treebuilder_gc_traverse(TreeBuilderObject *self, visitproc visit, void *arg)
{
    Py_VISIT(self->root);
    Py_VISIT(self->this);
    Py_VISIT(self->last);
    Py_VISIT(self->data);
    Py_VISIT(self->stack);
    Py_VISIT(self->element_factory);
    return 0;
}

static int
treebuilder_gc_clear(TreeBuilderObject *self)
{
    Py_CLEAR(self->end_ns_event_obj);
    Py_CLEAR(self->start_ns_event_obj);
    Py_CLEAR(self->end_event_obj);
    Py_CLEAR(self->start_event_obj);
    Py_CLEAR(self->events_append);
    Py_CLEAR(self->stack);
    Py_CLEAR(self->data);
    Py_CLEAR(self->last);
    Py_CLEAR(self->this);
    Py_CLEAR(self->element_factory);
    Py_CLEAR(self->root);
    return 0;
}

static void
treebuilder_dealloc(TreeBuilderObject *self)
{
    PyObject_GC_UnTrack(self);
    treebuilder_gc_clear(self);
    Py_TYPE(self)->tp_free((PyObject *)self);
}

/* -------------------------------------------------------------------- */
/* helpers for handling of arbitrary element-like objects */

static int
treebuilder_set_element_text_or_tail(PyObject *element, PyObject *data,
                                     PyObject **dest, _Py_Identifier *name)
{
    if (Element_CheckExact(element)) {
        Py_DECREF(JOIN_OBJ(*dest));
        *dest = JOIN_SET(data, PyList_CheckExact(data));
        return 0;
    }
    else {
        PyObject *joined = list_join(data);
        int r;
        if (joined == NULL)
            return -1;
        r = _PyObject_SetAttrId(element, name, joined);
        Py_DECREF(joined);
        return r;
    }
}

/* These two functions steal a reference to data */
static int
treebuilder_set_element_text(PyObject *element, PyObject *data)
{
    _Py_IDENTIFIER(text);
    return treebuilder_set_element_text_or_tail(
        element, data, &((ElementObject *) element)->text, &PyId_text);
}

static int
treebuilder_set_element_tail(PyObject *element, PyObject *data)
{
    _Py_IDENTIFIER(tail);
    return treebuilder_set_element_text_or_tail(
        element, data, &((ElementObject *) element)->tail, &PyId_tail);
}

static int
treebuilder_add_subelement(PyObject *element, PyObject *child)
{
    _Py_IDENTIFIER(append);
    if (Element_CheckExact(element)) {
        ElementObject *elem = (ElementObject *) element;
        return element_add_subelement(elem, child);
    }
    else {
        PyObject *res;
        res = _PyObject_CallMethodId(element, &PyId_append, "O", child);
        if (res == NULL)
            return -1;
        Py_DECREF(res);
        return 0;
    }
}

LOCAL(int)
treebuilder_append_event(TreeBuilderObject *self, PyObject *action,
                         PyObject *node)
{
    if (action != NULL) {
        PyObject *res;
        PyObject *event = PyTuple_Pack(2, action, node);
        if (event == NULL)
            return -1;
        res = PyObject_CallFunctionObjArgs(self->events_append, event, NULL);
        Py_DECREF(event);
        if (res == NULL)
            return -1;
        Py_DECREF(res);
    }
    return 0;
}

/* -------------------------------------------------------------------- */
/* handlers */

LOCAL(PyObject*)
treebuilder_handle_start(TreeBuilderObject* self, PyObject* tag,
                         PyObject* attrib)
{
    PyObject* node;
    PyObject* this;
    elementtreestate *st = ET_STATE_GLOBAL;

    if (self->data) {
        if (self->this == self->last) {
            if (treebuilder_set_element_text(self->last, self->data))
                return NULL;
        }
        else {
            if (treebuilder_set_element_tail(self->last, self->data))
                return NULL;
        }
        self->data = NULL;
    }

    if (!self->element_factory || self->element_factory == Py_None) {
        node = create_new_element(tag, attrib);
    } else if (attrib == Py_None) {
        attrib = PyDict_New();
        if (!attrib)
            return NULL;
        node = PyObject_CallFunction(self->element_factory, "OO", tag, attrib);
        Py_DECREF(attrib);
    }
    else {
        node = PyObject_CallFunction(self->element_factory, "OO", tag, attrib);
    }
    if (!node) {
        return NULL;
    }

    this = self->this;

    if (this != Py_None) {
        if (treebuilder_add_subelement(this, node) < 0)
            goto error;
    } else {
        if (self->root) {
            PyErr_SetString(
                st->parseerror_obj,
                "multiple elements on top level"
                );
            goto error;
        }
        Py_INCREF(node);
        self->root = node;
    }

    if (self->index < PyList_GET_SIZE(self->stack)) {
        if (PyList_SetItem(self->stack, self->index, this) < 0)
            goto error;
        Py_INCREF(this);
    } else {
        if (PyList_Append(self->stack, this) < 0)
            goto error;
    }
    self->index++;

    Py_INCREF(node);
    Py_XSETREF(self->this, node);
    Py_INCREF(node);
    Py_XSETREF(self->last, node);

    if (treebuilder_append_event(self, self->start_event_obj, node) < 0)
        goto error;

    return node;

  error:
    Py_DECREF(node);
    return NULL;
}

LOCAL(PyObject*)
treebuilder_handle_data(TreeBuilderObject* self, PyObject* data)
{
    if (!self->data) {
        if (self->last == Py_None) {
            /* ignore calls to data before the first call to start */
            Py_RETURN_NONE;
        }
        /* store the first item as is */
        Py_INCREF(data); self->data = data;
    } else {
        /* more than one item; use a list to collect items */
        if (PyBytes_CheckExact(self->data) && Py_REFCNT(self->data) == 1 &&
            PyBytes_CheckExact(data) && PyBytes_GET_SIZE(data) == 1) {
            /* XXX this code path unused in Python 3? */
            /* expat often generates single character data sections; handle
               the most common case by resizing the existing string... */
            Py_ssize_t size = PyBytes_GET_SIZE(self->data);
            if (_PyBytes_Resize(&self->data, size + 1) < 0)
                return NULL;
            PyBytes_AS_STRING(self->data)[size] = PyBytes_AS_STRING(data)[0];
        } else if (PyList_CheckExact(self->data)) {
            if (PyList_Append(self->data, data) < 0)
                return NULL;
        } else {
            PyObject* list = PyList_New(2);
            if (!list)
                return NULL;
            PyList_SET_ITEM(list, 0, self->data);
            Py_INCREF(data); PyList_SET_ITEM(list, 1, data);
            self->data = list;
        }
    }

    Py_RETURN_NONE;
}

LOCAL(PyObject*)
treebuilder_handle_end(TreeBuilderObject* self, PyObject* tag)
{
    PyObject* item;

    if (self->data) {
        if (self->this == self->last) {
            if (treebuilder_set_element_text(self->last, self->data))
                return NULL;
        } else {
            if (treebuilder_set_element_tail(self->last, self->data))
                return NULL;
        }
        self->data = NULL;
    }

    if (self->index == 0) {
        PyErr_SetString(
            PyExc_IndexError,
            "pop from empty stack"
            );
        return NULL;
    }

    item = self->last;
    self->last = self->this;
    self->index--;
    self->this = PyList_GET_ITEM(self->stack, self->index);
    Py_INCREF(self->this);
    Py_DECREF(item);

    if (treebuilder_append_event(self, self->end_event_obj, self->last) < 0)
        return NULL;

    Py_INCREF(self->last);
    return (PyObject*) self->last;
}

/* -------------------------------------------------------------------- */
/* methods (in alphabetical order) */

/*[clinic input]
_elementtree.TreeBuilder.data

    data: object
    /

[clinic start generated code]*/

static PyObject *
_elementtree_TreeBuilder_data(TreeBuilderObject *self, PyObject *data)
/*[clinic end generated code: output=69144c7100795bb2 input=a0540c532b284d29]*/
{
    return treebuilder_handle_data(self, data);
}

/*[clinic input]
_elementtree.TreeBuilder.end

    tag: object
    /

[clinic start generated code]*/

static PyObject *
_elementtree_TreeBuilder_end(TreeBuilderObject *self, PyObject *tag)
/*[clinic end generated code: output=9a98727cc691cd9d input=22dc3674236f5745]*/
{
    return treebuilder_handle_end(self, tag);
}

LOCAL(PyObject*)
treebuilder_done(TreeBuilderObject* self)
{
    PyObject* res;

    /* FIXME: check stack size? */

    if (self->root)
        res = self->root;
    else
        res = Py_None;

    Py_INCREF(res);
    return res;
}

/*[clinic input]
_elementtree.TreeBuilder.close

[clinic start generated code]*/

static PyObject *
_elementtree_TreeBuilder_close_impl(TreeBuilderObject *self)
/*[clinic end generated code: output=b441fee3202f61ee input=f7c9c65dc718de14]*/
{
    return treebuilder_done(self);
}

/*[clinic input]
_elementtree.TreeBuilder.start

    tag: object
    attrs: object = None
    /

[clinic start generated code]*/

static PyObject *
_elementtree_TreeBuilder_start_impl(TreeBuilderObject *self, PyObject *tag,
                                    PyObject *attrs)
/*[clinic end generated code: output=e7e9dc2861349411 input=95fc1758dd042c65]*/
{
    return treebuilder_handle_start(self, tag, attrs);
}

/* ==================================================================== */
/* the expat interface */

#include "expat.h"
#include "pyexpat.h"

/* The PyExpat_CAPI structure is an immutable dispatch table, so it can be
 * cached globally without being in per-module state.
 */
static struct PyExpat_CAPI *expat_capi;
#define EXPAT(func) (expat_capi->func)

static XML_Memory_Handling_Suite ExpatMemoryHandler = {
    PyObject_Malloc, PyObject_Realloc, PyObject_Free};

typedef struct {
    PyObject_HEAD

    XML_Parser parser;

    PyObject *target;
    PyObject *entity;

    PyObject *names;

    PyObject *handle_start;
    PyObject *handle_data;
    PyObject *handle_end;

    PyObject *handle_comment;
    PyObject *handle_pi;
    PyObject *handle_doctype;

    PyObject *handle_close;

} XMLParserObject;

static PyObject*
_elementtree_XMLParser_doctype(XMLParserObject* self, PyObject* args);
static PyObject *
_elementtree_XMLParser_doctype_impl(XMLParserObject *self, PyObject *name,
                                    PyObject *pubid, PyObject *system);

/* helpers */

LOCAL(PyObject*)
makeuniversal(XMLParserObject* self, const char* string)
{
    /* convert a UTF-8 tag/attribute name from the expat parser
       to a universal name string */

    Py_ssize_t size = (Py_ssize_t) strlen(string);
    PyObject* key;
    PyObject* value;

    /* look the 'raw' name up in the names dictionary */
    key = PyBytes_FromStringAndSize(string, size);
    if (!key)
        return NULL;

    value = PyDict_GetItem(self->names, key);

    if (value) {
        Py_INCREF(value);
    } else {
        /* new name.  convert to universal name, and decode as
           necessary */

        PyObject* tag;
        char* p;
        Py_ssize_t i;

        /* look for namespace separator */
        for (i = 0; i < size; i++)
            if (string[i] == '}')
                break;
        if (i != size) {
            /* convert to universal name */
            tag = PyBytes_FromStringAndSize(NULL, size+1);
            if (tag == NULL) {
                Py_DECREF(key);
                return NULL;
            }
            p = PyBytes_AS_STRING(tag);
            p[0] = '{';
            memcpy(p+1, string, size);
            size++;
        } else {
            /* plain name; use key as tag */
            Py_INCREF(key);
            tag = key;
        }

        /* decode universal name */
        p = PyBytes_AS_STRING(tag);
        value = PyUnicode_DecodeUTF8(p, size, "strict");
        Py_DECREF(tag);
        if (!value) {
            Py_DECREF(key);
            return NULL;
        }

        /* add to names dictionary */
        if (PyDict_SetItem(self->names, key, value) < 0) {
            Py_DECREF(key);
            Py_DECREF(value);
            return NULL;
        }
    }

    Py_DECREF(key);
    return value;
}

/* Set the ParseError exception with the given parameters.
 * If message is not NULL, it's used as the error string. Otherwise, the
 * message string is the default for the given error_code.
*/
static void
expat_set_error(enum XML_Error error_code, Py_ssize_t line, Py_ssize_t column,
                const char *message)
{
    PyObject *errmsg, *error, *position, *code;
    elementtreestate *st = ET_STATE_GLOBAL;

    errmsg = PyUnicode_FromFormat("%s: line %zd, column %zd",
                message ? message : EXPAT(ErrorString)(error_code),
                line, column);
    if (errmsg == NULL)
        return;

    error = PyObject_CallFunction(st->parseerror_obj, "O", errmsg);
    Py_DECREF(errmsg);
    if (!error)
        return;

    /* Add code and position attributes */
    code = PyLong_FromLong((long)error_code);
    if (!code) {
        Py_DECREF(error);
        return;
    }
    if (PyObject_SetAttrString(error, "code", code) == -1) {
        Py_DECREF(error);
        Py_DECREF(code);
        return;
    }
    Py_DECREF(code);

    position = Py_BuildValue("(nn)", line, column);
    if (!position) {
        Py_DECREF(error);
        return;
    }
    if (PyObject_SetAttrString(error, "position", position) == -1) {
        Py_DECREF(error);
        Py_DECREF(position);
        return;
    }
    Py_DECREF(position);

    PyErr_SetObject(st->parseerror_obj, error);
    Py_DECREF(error);
}

/* -------------------------------------------------------------------- */
/* handlers */

static void
expat_default_handler(XMLParserObject* self, const XML_Char* data_in,
                      int data_len)
{
    PyObject* key;
    PyObject* value;
    PyObject* res;

    if (data_len < 2 || data_in[0] != '&')
        return;

    if (PyErr_Occurred())
        return;

    key = PyUnicode_DecodeUTF8(data_in + 1, data_len - 2, "strict");
    if (!key)
        return;

    value = PyDict_GetItem(self->entity, key);

    if (value) {
        if (TreeBuilder_CheckExact(self->target))
            res = treebuilder_handle_data(
                (TreeBuilderObject*) self->target, value
                );
        else if (self->handle_data)
            res = PyObject_CallFunction(self->handle_data, "O", value);
        else
            res = NULL;
        Py_XDECREF(res);
    } else if (!PyErr_Occurred()) {
        /* Report the first error, not the last */
        char message[128] = "undefined entity ";
        strncat(message, data_in, data_len < 100?data_len:100);
        expat_set_error(
            XML_ERROR_UNDEFINED_ENTITY,
            EXPAT(GetErrorLineNumber)(self->parser),
            EXPAT(GetErrorColumnNumber)(self->parser),
            message
            );
    }

    Py_DECREF(key);
}

static void
expat_start_handler(XMLParserObject* self, const XML_Char* tag_in,
                    const XML_Char **attrib_in)
{
    PyObject* res;
    PyObject* tag;
    PyObject* attrib;
    int ok;

    if (PyErr_Occurred())
        return;

    /* tag name */
    tag = makeuniversal(self, tag_in);
    if (!tag)
        return; /* parser will look for errors */

    /* attributes */
    if (attrib_in[0]) {
        attrib = PyDict_New();
        if (!attrib) {
            Py_DECREF(tag);
            return;
        }
        while (attrib_in[0] && attrib_in[1]) {
            PyObject* key = makeuniversal(self, attrib_in[0]);
            PyObject* value = PyUnicode_DecodeUTF8(attrib_in[1], strlen(attrib_in[1]), "strict");
            if (!key || !value) {
                Py_XDECREF(value);
                Py_XDECREF(key);
                Py_DECREF(attrib);
                Py_DECREF(tag);
                return;
            }
            ok = PyDict_SetItem(attrib, key, value);
            Py_DECREF(value);
            Py_DECREF(key);
            if (ok < 0) {
                Py_DECREF(attrib);
                Py_DECREF(tag);
                return;
            }
            attrib_in += 2;
        }
    } else {
        Py_INCREF(Py_None);
        attrib = Py_None;
    }

    if (TreeBuilder_CheckExact(self->target)) {
        /* shortcut */
        res = treebuilder_handle_start((TreeBuilderObject*) self->target,
                                       tag, attrib);
    }
    else if (self->handle_start) {
        if (attrib == Py_None) {
            Py_DECREF(attrib);
            attrib = PyDict_New();
            if (!attrib) {
                Py_DECREF(tag);
                return;
            }
        }
        res = PyObject_CallFunction(self->handle_start, "OO", tag, attrib);
    } else
        res = NULL;

    Py_DECREF(tag);
    Py_DECREF(attrib);

    Py_XDECREF(res);
}

static void
expat_data_handler(XMLParserObject* self, const XML_Char* data_in,
                   int data_len)
{
    PyObject* data;
    PyObject* res;

    if (PyErr_Occurred())
        return;

    data = PyUnicode_DecodeUTF8(data_in, data_len, "strict");
    if (!data)
        return; /* parser will look for errors */

    if (TreeBuilder_CheckExact(self->target))
        /* shortcut */
        res = treebuilder_handle_data((TreeBuilderObject*) self->target, data);
    else if (self->handle_data)
        res = PyObject_CallFunction(self->handle_data, "O", data);
    else
        res = NULL;

    Py_DECREF(data);

    Py_XDECREF(res);
}

static void
expat_end_handler(XMLParserObject* self, const XML_Char* tag_in)
{
    PyObject* tag;
    PyObject* res = NULL;

    if (PyErr_Occurred())
        return;

    if (TreeBuilder_CheckExact(self->target))
        /* shortcut */
        /* the standard tree builder doesn't look at the end tag */
        res = treebuilder_handle_end(
            (TreeBuilderObject*) self->target, Py_None
            );
    else if (self->handle_end) {
        tag = makeuniversal(self, tag_in);
        if (tag) {
            res = PyObject_CallFunction(self->handle_end, "O", tag);
            Py_DECREF(tag);
        }
    }

    Py_XDECREF(res);
}

static void
expat_start_ns_handler(XMLParserObject* self, const XML_Char* prefix,
                       const XML_Char *uri)
{
    TreeBuilderObject *target = (TreeBuilderObject*) self->target;
    PyObject *parcel;

    if (PyErr_Occurred())
        return;

    if (!target->events_append || !target->start_ns_event_obj)
        return;

    if (!uri)
        uri = "";
    if (!prefix)
        prefix = "";

    parcel = Py_BuildValue("ss", prefix, uri);
    if (!parcel)
        return;
    treebuilder_append_event(target, target->start_ns_event_obj, parcel);
    Py_DECREF(parcel);
}

static void
expat_end_ns_handler(XMLParserObject* self, const XML_Char* prefix_in)
{
    TreeBuilderObject *target = (TreeBuilderObject*) self->target;

    if (PyErr_Occurred())
        return;

    if (!target->events_append)
        return;

    treebuilder_append_event(target, target->end_ns_event_obj, Py_None);
}

static void
expat_comment_handler(XMLParserObject* self, const XML_Char* comment_in)
{
    PyObject* comment;
    PyObject* res;

    if (PyErr_Occurred())
        return;

    if (self->handle_comment) {
        comment = PyUnicode_DecodeUTF8(comment_in, strlen(comment_in), "strict");
        if (comment) {
            res = PyObject_CallFunction(self->handle_comment, "O", comment);
            Py_XDECREF(res);
            Py_DECREF(comment);
        }
    }
}

static void
expat_start_doctype_handler(XMLParserObject *self,
                            const XML_Char *doctype_name,
                            const XML_Char *sysid,
                            const XML_Char *pubid,
                            int has_internal_subset)
{
    PyObject *self_pyobj = (PyObject *)self;
    PyObject *doctype_name_obj, *sysid_obj, *pubid_obj;
    PyObject *parser_doctype = NULL;
    PyObject *res = NULL;

    if (PyErr_Occurred())
        return;

    doctype_name_obj = makeuniversal(self, doctype_name);
    if (!doctype_name_obj)
        return;

    if (sysid) {
        sysid_obj = makeuniversal(self, sysid);
        if (!sysid_obj) {
            Py_DECREF(doctype_name_obj);
            return;
        }
    } else {
        Py_INCREF(Py_None);
        sysid_obj = Py_None;
    }

    if (pubid) {
        pubid_obj = makeuniversal(self, pubid);
        if (!pubid_obj) {
            Py_DECREF(doctype_name_obj);
            Py_DECREF(sysid_obj);
            return;
        }
    } else {
        Py_INCREF(Py_None);
        pubid_obj = Py_None;
    }

    /* If the target has a handler for doctype, call it. */
    if (self->handle_doctype) {
        res = PyObject_CallFunction(self->handle_doctype, "OOO",
                                    doctype_name_obj, pubid_obj, sysid_obj);
        Py_CLEAR(res);
    }
    else {
        /* Now see if the parser itself has a doctype method. If yes and it's
         * a custom method, call it but warn about deprecation. If it's only
         * the vanilla XMLParser method, do nothing.
         */
        parser_doctype = PyObject_GetAttrString(self_pyobj, "doctype");
        if (parser_doctype &&
            !(PyCFunction_Check(parser_doctype) &&
              PyCFunction_GET_SELF(parser_doctype) == self_pyobj &&
              PyCFunction_GET_FUNCTION(parser_doctype) ==
                    (PyCFunction) _elementtree_XMLParser_doctype)) {
            res = _elementtree_XMLParser_doctype_impl(self, doctype_name_obj,
                                                      pubid_obj, sysid_obj);
            if (!res)
                goto clear;
            Py_DECREF(res);
            res = PyObject_CallFunction(parser_doctype, "OOO",
                                        doctype_name_obj, pubid_obj, sysid_obj);
            Py_CLEAR(res);
        }
    }

clear:
    Py_XDECREF(parser_doctype);
    Py_DECREF(doctype_name_obj);
    Py_DECREF(pubid_obj);
    Py_DECREF(sysid_obj);
}

static void
expat_pi_handler(XMLParserObject* self, const XML_Char* target_in,
                 const XML_Char* data_in)
{
    PyObject* target;
    PyObject* data;
    PyObject* res;

    if (PyErr_Occurred())
        return;

    if (self->handle_pi) {
        target = PyUnicode_DecodeUTF8(target_in, strlen(target_in), "strict");
        data = PyUnicode_DecodeUTF8(data_in, strlen(data_in), "strict");
        if (target && data) {
            res = PyObject_CallFunction(self->handle_pi, "OO", target, data);
            Py_XDECREF(res);
            Py_DECREF(data);
            Py_DECREF(target);
        } else {
            Py_XDECREF(data);
            Py_XDECREF(target);
        }
    }
}

/* -------------------------------------------------------------------- */

static PyObject *
xmlparser_new(PyTypeObject *type, PyObject *args, PyObject *kwds)
{
    XMLParserObject *self = (XMLParserObject *)type->tp_alloc(type, 0);
    if (self) {
        self->parser = NULL;
        self->target = self->entity = self->names = NULL;
        self->handle_start = self->handle_data = self->handle_end = NULL;
        self->handle_comment = self->handle_pi = self->handle_close = NULL;
        self->handle_doctype = NULL;
    }
    return (PyObject *)self;
}

/*[clinic input]
_elementtree.XMLParser.__init__

    html: object = NULL
    target: object = NULL
    encoding: str(accept={str, NoneType}) = NULL

[clinic start generated code]*/

static int
_elementtree_XMLParser___init___impl(XMLParserObject *self, PyObject *html,
                                     PyObject *target, const char *encoding)
/*[clinic end generated code: output=d6a16c63dda54441 input=155bc5695baafffd]*/
{
    self->entity = PyDict_New();
    if (!self->entity)
        return -1;

    self->names = PyDict_New();
    if (!self->names) {
        Py_CLEAR(self->entity);
        return -1;
    }

    self->parser = EXPAT(ParserCreate_MM)(encoding, &ExpatMemoryHandler, "}");
    if (!self->parser) {
        Py_CLEAR(self->entity);
        Py_CLEAR(self->names);
        PyErr_NoMemory();
        return -1;
    }

    if (target) {
        Py_INCREF(target);
    } else {
        target = treebuilder_new(&TreeBuilder_Type, NULL, NULL);
        if (!target) {
            Py_CLEAR(self->entity);
            Py_CLEAR(self->names);
            EXPAT(ParserFree)(self->parser);
            return -1;
        }
    }
    self->target = target;

    self->handle_start = PyObject_GetAttrString(target, "start");
    self->handle_data = PyObject_GetAttrString(target, "data");
    self->handle_end = PyObject_GetAttrString(target, "end");
    self->handle_comment = PyObject_GetAttrString(target, "comment");
    self->handle_pi = PyObject_GetAttrString(target, "pi");
    self->handle_close = PyObject_GetAttrString(target, "close");
    self->handle_doctype = PyObject_GetAttrString(target, "doctype");

    PyErr_Clear();

    /* configure parser */
    EXPAT(SetUserData)(self->parser, self);
    EXPAT(SetElementHandler)(
        self->parser,
        (XML_StartElementHandler) expat_start_handler,
        (XML_EndElementHandler) expat_end_handler
        );
    EXPAT(SetDefaultHandlerExpand)(
        self->parser,
        (XML_DefaultHandler) expat_default_handler
        );
    EXPAT(SetCharacterDataHandler)(
        self->parser,
        (XML_CharacterDataHandler) expat_data_handler
        );
    if (self->handle_comment)
        EXPAT(SetCommentHandler)(
            self->parser,
            (XML_CommentHandler) expat_comment_handler
            );
    if (self->handle_pi)
        EXPAT(SetProcessingInstructionHandler)(
            self->parser,
            (XML_ProcessingInstructionHandler) expat_pi_handler
            );
    EXPAT(SetStartDoctypeDeclHandler)(
        self->parser,
        (XML_StartDoctypeDeclHandler) expat_start_doctype_handler
        );
    EXPAT(SetUnknownEncodingHandler)(
        self->parser,
        EXPAT(DefaultUnknownEncodingHandler), NULL
        );

    return 0;
}

static int
xmlparser_gc_traverse(XMLParserObject *self, visitproc visit, void *arg)
{
    Py_VISIT(self->handle_close);
    Py_VISIT(self->handle_pi);
    Py_VISIT(self->handle_comment);
    Py_VISIT(self->handle_end);
    Py_VISIT(self->handle_data);
    Py_VISIT(self->handle_start);

    Py_VISIT(self->target);
    Py_VISIT(self->entity);
    Py_VISIT(self->names);

    return 0;
}

static int
xmlparser_gc_clear(XMLParserObject *self)
{
    EXPAT(ParserFree)(self->parser);

    Py_CLEAR(self->handle_close);
    Py_CLEAR(self->handle_pi);
    Py_CLEAR(self->handle_comment);
    Py_CLEAR(self->handle_end);
    Py_CLEAR(self->handle_data);
    Py_CLEAR(self->handle_start);
    Py_CLEAR(self->handle_doctype);

    Py_CLEAR(self->target);
    Py_CLEAR(self->entity);
    Py_CLEAR(self->names);

    return 0;
}

static void
xmlparser_dealloc(XMLParserObject* self)
{
    PyObject_GC_UnTrack(self);
    xmlparser_gc_clear(self);
    Py_TYPE(self)->tp_free((PyObject *)self);
}

LOCAL(PyObject*)
expat_parse(XMLParserObject* self, const char* data, int data_len, int final)
{
    int ok;

    assert(!PyErr_Occurred());
    ok = EXPAT(Parse)(self->parser, data, data_len, final);

    if (PyErr_Occurred())
        return NULL;

    if (!ok) {
        expat_set_error(
            EXPAT(GetErrorCode)(self->parser),
            EXPAT(GetErrorLineNumber)(self->parser),
            EXPAT(GetErrorColumnNumber)(self->parser),
            NULL
            );
        return NULL;
    }

    Py_RETURN_NONE;
}

/*[clinic input]
_elementtree.XMLParser.close

[clinic start generated code]*/

static PyObject *
_elementtree_XMLParser_close_impl(XMLParserObject *self)
/*[clinic end generated code: output=d68d375dd23bc7fb input=ca7909ca78c3abfe]*/
{
    /* end feeding data to parser */

    PyObject* res;
    res = expat_parse(self, "", 0, 1);
    if (!res)
        return NULL;

    if (TreeBuilder_CheckExact(self->target)) {
        Py_DECREF(res);
        return treebuilder_done((TreeBuilderObject*) self->target);
    }
    else if (self->handle_close) {
        Py_DECREF(res);
        return PyObject_CallFunction(self->handle_close, "");
    }
    else {
        return res;
    }
}

/*[clinic input]
_elementtree.XMLParser.feed

    data: object
    /

[clinic start generated code]*/

static PyObject *
_elementtree_XMLParser_feed(XMLParserObject *self, PyObject *data)
/*[clinic end generated code: output=e42b6a78eec7446d input=fe231b6b8de3ce1f]*/
{
    /* feed data to parser */

    if (PyUnicode_Check(data)) {
        Py_ssize_t data_len;
        const char *data_ptr = PyUnicode_AsUTF8AndSize(data, &data_len);
        if (data_ptr == NULL)
            return NULL;
        if (data_len > INT_MAX) {
            PyErr_SetString(PyExc_OverflowError, "size does not fit in an int");
            return NULL;
        }
        /* Explicitly set UTF-8 encoding. Return code ignored. */
        (void)EXPAT(SetEncoding)(self->parser, "utf-8");
        return expat_parse(self, data_ptr, (int)data_len, 0);
    }
    else {
        Py_buffer view;
        PyObject *res;
        if (PyObject_GetBuffer(data, &view, PyBUF_SIMPLE) < 0)
            return NULL;
        if (view.len > INT_MAX) {
            PyBuffer_Release(&view);
            PyErr_SetString(PyExc_OverflowError, "size does not fit in an int");
            return NULL;
        }
        res = expat_parse(self, view.buf, (int)view.len, 0);
        PyBuffer_Release(&view);
        return res;
    }
}

/*[clinic input]
_elementtree.XMLParser._parse_whole

    file: object
    /

[clinic start generated code]*/

static PyObject *
_elementtree_XMLParser__parse_whole(XMLParserObject *self, PyObject *file)
/*[clinic end generated code: output=f797197bb818dda3 input=19ecc893b6f3e752]*/
{
    /* (internal) parse the whole input, until end of stream */
    PyObject* reader;
    PyObject* buffer;
    PyObject* temp;
    PyObject* res;

    reader = PyObject_GetAttrString(file, "read");
    if (!reader)
        return NULL;

    /* read from open file object */
    for (;;) {

        buffer = PyObject_CallFunction(reader, "i", 64*1024);

        if (!buffer) {
            /* read failed (e.g. due to KeyboardInterrupt) */
            Py_DECREF(reader);
            return NULL;
        }

        if (PyUnicode_CheckExact(buffer)) {
            /* A unicode object is encoded into bytes using UTF-8 */
            if (PyUnicode_GET_LENGTH(buffer) == 0) {
                Py_DECREF(buffer);
                break;
            }
            temp = PyUnicode_AsEncodedString(buffer, "utf-8", "surrogatepass");
            Py_DECREF(buffer);
            if (!temp) {
                /* Propagate exception from PyUnicode_AsEncodedString */
                Py_DECREF(reader);
                return NULL;
            }
            buffer = temp;
        }
        else if (!PyBytes_CheckExact(buffer) || PyBytes_GET_SIZE(buffer) == 0) {
            Py_DECREF(buffer);
            break;
        }

        if (PyBytes_GET_SIZE(buffer) > INT_MAX) {
            Py_DECREF(buffer);
            Py_DECREF(reader);
            PyErr_SetString(PyExc_OverflowError, "size does not fit in an int");
            return NULL;
        }
        res = expat_parse(
            self, PyBytes_AS_STRING(buffer), (int)PyBytes_GET_SIZE(buffer), 0
            );

        Py_DECREF(buffer);

        if (!res) {
            Py_DECREF(reader);
            return NULL;
        }
        Py_DECREF(res);

    }

    Py_DECREF(reader);

    res = expat_parse(self, "", 0, 1);

    if (res && TreeBuilder_CheckExact(self->target)) {
        Py_DECREF(res);
        return treebuilder_done((TreeBuilderObject*) self->target);
    }

    return res;
}

/*[clinic input]
_elementtree.XMLParser.doctype

    name: object
    pubid: object
    system: object
    /

[clinic start generated code]*/

static PyObject *
_elementtree_XMLParser_doctype_impl(XMLParserObject *self, PyObject *name,
                                    PyObject *pubid, PyObject *system)
/*[clinic end generated code: output=10fb50c2afded88d input=84050276cca045e1]*/
{
    if (PyErr_WarnEx(PyExc_DeprecationWarning,
                     "This method of XMLParser is deprecated.  Define"
                     " doctype() method on the TreeBuilder target.",
                     1) < 0) {
        return NULL;
    }
    Py_RETURN_NONE;
}

/*[clinic input]
_elementtree.XMLParser._setevents

    events_queue: object
    events_to_report: object = None
    /

[clinic start generated code]*/

static PyObject *
_elementtree_XMLParser__setevents_impl(XMLParserObject *self,
                                       PyObject *events_queue,
                                       PyObject *events_to_report)
/*[clinic end generated code: output=1440092922b13ed1 input=abf90830a1c3b0fc]*/
{
    /* activate element event reporting */
    Py_ssize_t i;
    TreeBuilderObject *target;
    PyObject *events_append, *events_seq;

    if (!TreeBuilder_CheckExact(self->target)) {
        PyErr_SetString(
            PyExc_TypeError,
            "event handling only supported for ElementTree.TreeBuilder "
            "targets"
            );
        return NULL;
    }

    target = (TreeBuilderObject*) self->target;

<<<<<<< HEAD
    events_append = PyObject_GetAttrString(events_queue, "append");
    if (events_append == NULL)
        return NULL;
    Py_SETREF(target->events_append, events_append);
=======
    Py_INCREF(events_queue);
    Py_XSETREF(target->events, events_queue);
>>>>>>> 48842714

    /* clear out existing events */
    Py_CLEAR(target->start_event_obj);
    Py_CLEAR(target->end_event_obj);
    Py_CLEAR(target->start_ns_event_obj);
    Py_CLEAR(target->end_ns_event_obj);

    if (events_to_report == Py_None) {
        /* default is "end" only */
        target->end_event_obj = PyUnicode_FromString("end");
        Py_RETURN_NONE;
    }

    if (!(events_seq = PySequence_Fast(events_to_report,
                                       "events must be a sequence"))) {
        return NULL;
    }

    for (i = 0; i < PySequence_Size(events_seq); ++i) {
        PyObject *event_name_obj = PySequence_Fast_GET_ITEM(events_seq, i);
        char *event_name = NULL;
        if (PyUnicode_Check(event_name_obj)) {
            event_name = PyUnicode_AsUTF8(event_name_obj);
        } else if (PyBytes_Check(event_name_obj)) {
            event_name = PyBytes_AS_STRING(event_name_obj);
        }
        if (event_name == NULL) {
            Py_DECREF(events_seq);
            PyErr_Format(PyExc_ValueError, "invalid events sequence");
            return NULL;
        }

        Py_INCREF(event_name_obj);
        if (strcmp(event_name, "start") == 0) {
            Py_XSETREF(target->start_event_obj, event_name_obj);
        } else if (strcmp(event_name, "end") == 0) {
            Py_XSETREF(target->end_event_obj, event_name_obj);
        } else if (strcmp(event_name, "start-ns") == 0) {
            Py_XSETREF(target->start_ns_event_obj, event_name_obj);
            EXPAT(SetNamespaceDeclHandler)(
                self->parser,
                (XML_StartNamespaceDeclHandler) expat_start_ns_handler,
                (XML_EndNamespaceDeclHandler) expat_end_ns_handler
                );
        } else if (strcmp(event_name, "end-ns") == 0) {
            Py_XSETREF(target->end_ns_event_obj, event_name_obj);
            EXPAT(SetNamespaceDeclHandler)(
                self->parser,
                (XML_StartNamespaceDeclHandler) expat_start_ns_handler,
                (XML_EndNamespaceDeclHandler) expat_end_ns_handler
                );
        } else {
            Py_DECREF(event_name_obj);
            Py_DECREF(events_seq);
            PyErr_Format(PyExc_ValueError, "unknown event '%s'", event_name);
            return NULL;
        }
    }

    Py_DECREF(events_seq);
    Py_RETURN_NONE;
}

static PyObject*
xmlparser_getattro(XMLParserObject* self, PyObject* nameobj)
{
    if (PyUnicode_Check(nameobj)) {
        PyObject* res;
        if (PyUnicode_CompareWithASCIIString(nameobj, "entity") == 0)
            res = self->entity;
        else if (PyUnicode_CompareWithASCIIString(nameobj, "target") == 0)
            res = self->target;
        else if (PyUnicode_CompareWithASCIIString(nameobj, "version") == 0) {
            return PyUnicode_FromFormat(
                "Expat %d.%d.%d", XML_MAJOR_VERSION,
                XML_MINOR_VERSION, XML_MICRO_VERSION);
        }
        else
            goto generic;

        Py_INCREF(res);
        return res;
    }
  generic:
    return PyObject_GenericGetAttr((PyObject*) self, nameobj);
}

#include "clinic/_elementtree.c.h"

static PyMethodDef element_methods[] = {

    _ELEMENTTREE_ELEMENT_CLEAR_METHODDEF

    _ELEMENTTREE_ELEMENT_GET_METHODDEF
    _ELEMENTTREE_ELEMENT_SET_METHODDEF

    _ELEMENTTREE_ELEMENT_FIND_METHODDEF
    _ELEMENTTREE_ELEMENT_FINDTEXT_METHODDEF
    _ELEMENTTREE_ELEMENT_FINDALL_METHODDEF

    _ELEMENTTREE_ELEMENT_APPEND_METHODDEF
    _ELEMENTTREE_ELEMENT_EXTEND_METHODDEF
    _ELEMENTTREE_ELEMENT_INSERT_METHODDEF
    _ELEMENTTREE_ELEMENT_REMOVE_METHODDEF

    _ELEMENTTREE_ELEMENT_ITER_METHODDEF
    _ELEMENTTREE_ELEMENT_ITERTEXT_METHODDEF
    _ELEMENTTREE_ELEMENT_ITERFIND_METHODDEF

    {"getiterator", (PyCFunction)_elementtree_Element_iter, METH_VARARGS|METH_KEYWORDS, _elementtree_Element_iter__doc__},
    _ELEMENTTREE_ELEMENT_GETCHILDREN_METHODDEF

    _ELEMENTTREE_ELEMENT_ITEMS_METHODDEF
    _ELEMENTTREE_ELEMENT_KEYS_METHODDEF

    _ELEMENTTREE_ELEMENT_MAKEELEMENT_METHODDEF

    _ELEMENTTREE_ELEMENT___COPY___METHODDEF
    _ELEMENTTREE_ELEMENT___DEEPCOPY___METHODDEF
    _ELEMENTTREE_ELEMENT___SIZEOF___METHODDEF
    _ELEMENTTREE_ELEMENT___GETSTATE___METHODDEF
    _ELEMENTTREE_ELEMENT___SETSTATE___METHODDEF

    {NULL, NULL}
};

static PyMappingMethods element_as_mapping = {
    (lenfunc) element_length,
    (binaryfunc) element_subscr,
    (objobjargproc) element_ass_subscr,
};

static PyGetSetDef element_getsetlist[] = {
    {"tag",
        (getter)element_tag_getter,
        (setter)element_tag_setter,
        "A string identifying what kind of data this element represents"},
    {"text",
        (getter)element_text_getter,
        (setter)element_text_setter,
        "A string of text directly after the start tag, or None"},
    {"tail",
        (getter)element_tail_getter,
        (setter)element_tail_setter,
        "A string of text directly after the end tag, or None"},
    {"attrib",
        (getter)element_attrib_getter,
        (setter)element_attrib_setter,
        "A dictionary containing the element's attributes"},
    {NULL},
};

static PyTypeObject Element_Type = {
    PyVarObject_HEAD_INIT(NULL, 0)
    "xml.etree.ElementTree.Element", sizeof(ElementObject), 0,
    /* methods */
    (destructor)element_dealloc,                    /* tp_dealloc */
    0,                                              /* tp_print */
    0,                                              /* tp_getattr */
    0,                                              /* tp_setattr */
    0,                                              /* tp_reserved */
    (reprfunc)element_repr,                         /* tp_repr */
    0,                                              /* tp_as_number */
    &element_as_sequence,                           /* tp_as_sequence */
    &element_as_mapping,                            /* tp_as_mapping */
    0,                                              /* tp_hash */
    0,                                              /* tp_call */
    0,                                              /* tp_str */
    PyObject_GenericGetAttr,                        /* tp_getattro */
    0,                                              /* tp_setattro */
    0,                                              /* tp_as_buffer */
    Py_TPFLAGS_DEFAULT | Py_TPFLAGS_BASETYPE | Py_TPFLAGS_HAVE_GC,
                                                    /* tp_flags */
    0,                                              /* tp_doc */
    (traverseproc)element_gc_traverse,              /* tp_traverse */
    (inquiry)element_gc_clear,                      /* tp_clear */
    0,                                              /* tp_richcompare */
    offsetof(ElementObject, weakreflist),           /* tp_weaklistoffset */
    0,                                              /* tp_iter */
    0,                                              /* tp_iternext */
    element_methods,                                /* tp_methods */
    0,                                              /* tp_members */
    element_getsetlist,                             /* tp_getset */
    0,                                              /* tp_base */
    0,                                              /* tp_dict */
    0,                                              /* tp_descr_get */
    0,                                              /* tp_descr_set */
    0,                                              /* tp_dictoffset */
    (initproc)element_init,                         /* tp_init */
    PyType_GenericAlloc,                            /* tp_alloc */
    element_new,                                    /* tp_new */
    0,                                              /* tp_free */
};

static PyMethodDef treebuilder_methods[] = {
    _ELEMENTTREE_TREEBUILDER_DATA_METHODDEF
    _ELEMENTTREE_TREEBUILDER_START_METHODDEF
    _ELEMENTTREE_TREEBUILDER_END_METHODDEF
    _ELEMENTTREE_TREEBUILDER_CLOSE_METHODDEF
    {NULL, NULL}
};

static PyTypeObject TreeBuilder_Type = {
    PyVarObject_HEAD_INIT(NULL, 0)
    "xml.etree.ElementTree.TreeBuilder", sizeof(TreeBuilderObject), 0,
    /* methods */
    (destructor)treebuilder_dealloc,                /* tp_dealloc */
    0,                                              /* tp_print */
    0,                                              /* tp_getattr */
    0,                                              /* tp_setattr */
    0,                                              /* tp_reserved */
    0,                                              /* tp_repr */
    0,                                              /* tp_as_number */
    0,                                              /* tp_as_sequence */
    0,                                              /* tp_as_mapping */
    0,                                              /* tp_hash */
    0,                                              /* tp_call */
    0,                                              /* tp_str */
    0,                                              /* tp_getattro */
    0,                                              /* tp_setattro */
    0,                                              /* tp_as_buffer */
    Py_TPFLAGS_DEFAULT | Py_TPFLAGS_BASETYPE | Py_TPFLAGS_HAVE_GC,
                                                    /* tp_flags */
    0,                                              /* tp_doc */
    (traverseproc)treebuilder_gc_traverse,          /* tp_traverse */
    (inquiry)treebuilder_gc_clear,                  /* tp_clear */
    0,                                              /* tp_richcompare */
    0,                                              /* tp_weaklistoffset */
    0,                                              /* tp_iter */
    0,                                              /* tp_iternext */
    treebuilder_methods,                            /* tp_methods */
    0,                                              /* tp_members */
    0,                                              /* tp_getset */
    0,                                              /* tp_base */
    0,                                              /* tp_dict */
    0,                                              /* tp_descr_get */
    0,                                              /* tp_descr_set */
    0,                                              /* tp_dictoffset */
    _elementtree_TreeBuilder___init__,              /* tp_init */
    PyType_GenericAlloc,                            /* tp_alloc */
    treebuilder_new,                                /* tp_new */
    0,                                              /* tp_free */
};

static PyMethodDef xmlparser_methods[] = {
    _ELEMENTTREE_XMLPARSER_FEED_METHODDEF
    _ELEMENTTREE_XMLPARSER_CLOSE_METHODDEF
    _ELEMENTTREE_XMLPARSER__PARSE_WHOLE_METHODDEF
    _ELEMENTTREE_XMLPARSER__SETEVENTS_METHODDEF
    _ELEMENTTREE_XMLPARSER_DOCTYPE_METHODDEF
    {NULL, NULL}
};

static PyTypeObject XMLParser_Type = {
    PyVarObject_HEAD_INIT(NULL, 0)
    "xml.etree.ElementTree.XMLParser", sizeof(XMLParserObject), 0,
    /* methods */
    (destructor)xmlparser_dealloc,                  /* tp_dealloc */
    0,                                              /* tp_print */
    0,                                              /* tp_getattr */
    0,                                              /* tp_setattr */
    0,                                              /* tp_reserved */
    0,                                              /* tp_repr */
    0,                                              /* tp_as_number */
    0,                                              /* tp_as_sequence */
    0,                                              /* tp_as_mapping */
    0,                                              /* tp_hash */
    0,                                              /* tp_call */
    0,                                              /* tp_str */
    (getattrofunc)xmlparser_getattro,               /* tp_getattro */
    0,                                              /* tp_setattro */
    0,                                              /* tp_as_buffer */
    Py_TPFLAGS_DEFAULT | Py_TPFLAGS_BASETYPE | Py_TPFLAGS_HAVE_GC,
                                                    /* tp_flags */
    0,                                              /* tp_doc */
    (traverseproc)xmlparser_gc_traverse,            /* tp_traverse */
    (inquiry)xmlparser_gc_clear,                    /* tp_clear */
    0,                                              /* tp_richcompare */
    0,                                              /* tp_weaklistoffset */
    0,                                              /* tp_iter */
    0,                                              /* tp_iternext */
    xmlparser_methods,                              /* tp_methods */
    0,                                              /* tp_members */
    0,                                              /* tp_getset */
    0,                                              /* tp_base */
    0,                                              /* tp_dict */
    0,                                              /* tp_descr_get */
    0,                                              /* tp_descr_set */
    0,                                              /* tp_dictoffset */
    _elementtree_XMLParser___init__,                /* tp_init */
    PyType_GenericAlloc,                            /* tp_alloc */
    xmlparser_new,                                  /* tp_new */
    0,                                              /* tp_free */
};

/* ==================================================================== */
/* python module interface */

static PyMethodDef _functions[] = {
    {"SubElement", (PyCFunction) subelement, METH_VARARGS | METH_KEYWORDS},
    {NULL, NULL}
};


static struct PyModuleDef elementtreemodule = {
    PyModuleDef_HEAD_INIT,
    "_elementtree",
    NULL,
    sizeof(elementtreestate),
    _functions,
    NULL,
    elementtree_traverse,
    elementtree_clear,
    elementtree_free
};

PyMODINIT_FUNC
PyInit__elementtree(void)
{
    PyObject *m, *temp;
    elementtreestate *st;

    m = PyState_FindModule(&elementtreemodule);
    if (m) {
        Py_INCREF(m);
        return m;
    }

    /* Initialize object types */
    if (PyType_Ready(&ElementIter_Type) < 0)
        return NULL;
    if (PyType_Ready(&TreeBuilder_Type) < 0)
        return NULL;
    if (PyType_Ready(&Element_Type) < 0)
        return NULL;
    if (PyType_Ready(&XMLParser_Type) < 0)
        return NULL;

    m = PyModule_Create(&elementtreemodule);
    if (!m)
        return NULL;
    st = ET_STATE(m);

    if (!(temp = PyImport_ImportModule("copy")))
        return NULL;
    st->deepcopy_obj = PyObject_GetAttrString(temp, "deepcopy");
    Py_XDECREF(temp);

    if (!(st->elementpath_obj = PyImport_ImportModule("xml.etree.ElementPath")))
        return NULL;

    /* link against pyexpat */
    expat_capi = PyCapsule_Import(PyExpat_CAPSULE_NAME, 0);
    if (expat_capi) {
        /* check that it's usable */
        if (strcmp(expat_capi->magic, PyExpat_CAPI_MAGIC) != 0 ||
            (size_t)expat_capi->size < sizeof(struct PyExpat_CAPI) ||
            expat_capi->MAJOR_VERSION != XML_MAJOR_VERSION ||
            expat_capi->MINOR_VERSION != XML_MINOR_VERSION ||
            expat_capi->MICRO_VERSION != XML_MICRO_VERSION) {
            PyErr_SetString(PyExc_ImportError,
                            "pyexpat version is incompatible");
            return NULL;
        }
    } else {
        return NULL;
    }

    st->parseerror_obj = PyErr_NewException(
        "xml.etree.ElementTree.ParseError", PyExc_SyntaxError, NULL
        );
    Py_INCREF(st->parseerror_obj);
    PyModule_AddObject(m, "ParseError", st->parseerror_obj);

    Py_INCREF((PyObject *)&Element_Type);
    PyModule_AddObject(m, "Element", (PyObject *)&Element_Type);

    Py_INCREF((PyObject *)&TreeBuilder_Type);
    PyModule_AddObject(m, "TreeBuilder", (PyObject *)&TreeBuilder_Type);

    Py_INCREF((PyObject *)&XMLParser_Type);
    PyModule_AddObject(m, "XMLParser", (PyObject *)&XMLParser_Type);

    return m;
}<|MERGE_RESOLUTION|>--- conflicted
+++ resolved
@@ -397,7 +397,7 @@
 
     /* Replace the objects already pointed to by tag, text and tail. */
     Py_INCREF(tag);
-    Py_SETREF(self_elem->tag, tag);
+    Py_XSETREF(self_elem->tag, tag);
 
     tmp = self_elem->text;
     Py_INCREF(Py_None);
@@ -1957,7 +1957,7 @@
 {
     _VALIDATE_ATTR_VALUE(value);
     Py_INCREF(value);
-    Py_SETREF(self->tag, value);
+    Py_XSETREF(self->tag, value);
     return 0;
 }
 
@@ -1981,7 +1981,6 @@
     return 0;
 }
 
-<<<<<<< HEAD
 static int
 element_attrib_setter(ElementObject *self, PyObject *value, void *closure)
 {
@@ -1989,33 +1988,9 @@
     if (!self->extra) {
         if (create_extra(self, NULL) < 0)
             return -1;
-=======
-    if (strcmp(name, "tag") == 0) {
-        Py_INCREF(value);
-        Py_XSETREF(self->tag, value);
-    } else if (strcmp(name, "text") == 0) {
-        Py_DECREF(JOIN_OBJ(self->text));
-        self->text = value;
-        Py_INCREF(self->text);
-    } else if (strcmp(name, "tail") == 0) {
-        Py_DECREF(JOIN_OBJ(self->tail));
-        self->tail = value;
-        Py_INCREF(self->tail);
-    } else if (strcmp(name, "attrib") == 0) {
-        if (!self->extra) {
-            if (create_extra(self, NULL) < 0)
-                return -1;
-        }
-        Py_INCREF(value);
-        Py_XSETREF(self->extra->attrib, value);
-    } else {
-        PyErr_SetString(PyExc_AttributeError,
-            "Can't set arbitrary attributes on Element");
-        return -1;
->>>>>>> 48842714
     }
     Py_INCREF(value);
-    Py_SETREF(self->extra->attrib, value);
+    Py_XSETREF(self->extra->attrib, value);
     return 0;
 }
 
@@ -2363,7 +2338,7 @@
 {
     if (element_factory) {
         Py_INCREF(element_factory);
-        Py_SETREF(self->element_factory, element_factory);
+        Py_XSETREF(self->element_factory, element_factory);
     }
 
     return 0;
@@ -3605,15 +3580,10 @@
 
     target = (TreeBuilderObject*) self->target;
 
-<<<<<<< HEAD
     events_append = PyObject_GetAttrString(events_queue, "append");
     if (events_append == NULL)
         return NULL;
-    Py_SETREF(target->events_append, events_append);
-=======
-    Py_INCREF(events_queue);
-    Py_XSETREF(target->events, events_queue);
->>>>>>> 48842714
+    Py_XSETREF(target->events_append, events_append);
 
     /* clear out existing events */
     Py_CLEAR(target->start_event_obj);
